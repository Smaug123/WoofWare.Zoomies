namespace WoofWare.Zoomies

open System
open System.IO
open System.Runtime.InteropServices
open System.Threading
open System.Threading.Tasks
open WoofWare.Incremental

[<Struct>]
type RerenderRequest =
    /// Don't request a rerender; just let me continue processing the current batch of events.
    | Continue
    /// Truncate the current batch of requests, rerender, and split the rest of the batch into a new iteration of the
    /// render loop.
    /// The index is the last element you processed.
    /// For example, to say you've processed only one element of the batch, you'd return 0 here.
    ///
    /// This feature is here in case you hit a bug in the early cutoff mechanism and need to tell the system to
    /// rerender, but I can't think of any legitimate reason to use this otherwise.
    | Rerender of indexOfLastProcessedEvent : int

/// Make one of these with `ProcessWorldResult.make`.
[<Struct>]
type ProcessWorldResult<'userState> =
    private
        {
            NewState : 'userState
            /// Set this to `Rerender` to request a rerender *now*, rather than continuing to process the rest of the batch
            /// of incoming events.
            /// You might want to do this, for example, if you want WoofWare.Zoomies to ask you again whether you're opted
            /// into automatic focus tracking (which it only does before starting a render).
            RequestRerender : RerenderRequest
        }

[<RequireQualifiedAccess>]
module ProcessWorldResult =
    let make<'userState> (s : 'userState) =
        {
            NewState = s
            RequestRerender = RerenderRequest.Continue
        }

    /// Specify that you have only partially consumed the stream of `WorldStateChange`s (specifically, you have
    /// processed the one at `lastProcessedIndex` but you have not processed any after that).
    ///
    /// If `lastProcessedIndex` is greater than or equal to the length of the input events span, we will correctly
    /// understand that you have processed all entries, but will force a rerender (requesting your vdom again) even if
    /// the cutoff system didn't want to rerender.
    let withRerender (lastProcessedIndex : int) (s : ProcessWorldResult<'userState>) =
        { s with
            RequestRerender = RerenderRequest.Rerender lastProcessedIndex
        }

type WorldProcessor<'appEvent, 'postLayoutEvent, 'userState> =
    abstract ProcessWorld :
        events : ReadOnlySpan<WorldStateChange<'appEvent>> * previousRenderState : IVdomContext * 'userState ->
            ProcessWorldResult<'userState>

    abstract ProcessPostLayoutEvents :
        events : ReadOnlySpan<'postLayoutEvent> * previousRenderState : IVdomContext * 'userState -> 'userState

/// Handle to a running application, providing tasks for lifecycle events.
type AppHandle =
    {
        /// Completes when the app has finished initial setup and rendered for the first time.
        Ready : Task
        /// Completes when the app has finished running (either normally or due to cancellation).
        /// This task will fault if the app throws an exception.
        Finished : Task
    }

[<RequireQualifiedAccess>]
module App =

    /// Maximum number of post-layout event stabilization iterations to prevent infinite loops.
    /// If a component's post-layout event handler keeps triggering renders that generate more
    /// post-layout events, we'll stop after this many iterations.
    [<Literal>]
    let private MAX_POST_LAYOUT_ITERATIONS = 100

    /// Process post-layout events until the queue is empty or max iterations reached.
    /// Returns the final state and whether max iterations was hit.
    let internal stabilizePostLayoutEvents<'state, 'appEvent, 'postLayoutEvent when 'state : equality>
        (state : 'state)
        (renderState : RenderState<'postLayoutEvent>)
        (processWorld : WorldProcessor<'appEvent, 'postLayoutEvent, 'state>)
        (vdom : IVdomContext<'postLayoutEvent> -> 'state -> Vdom<DesiredBounds>)
        : 'state * bool
        =
        let ctx = RenderState.vdomContext renderState
        // Caller must mark clean before calling; PostLayoutEvent can only set dirty during vdom construction,
        // and processWorld receives IVdomContext (not IVdomContext<'postLayoutEvent>) so cannot post events.
        assert (not (VdomContext.isDirty ctx))
        let mutable currentState = state
        let mutable iterations = 0
        let mutable continueLoop = true

        while continueLoop && iterations < MAX_POST_LAYOUT_ITERATIONS do
            let layoutEvents = VdomContext.drainPostLayoutEvents ctx

            if layoutEvents.Length = 0 then
                continueLoop <- false
            else
                let newState =
                    processWorld.ProcessPostLayoutEvents (
                        ReadOnlySpan layoutEvents,
                        VdomContext.asBase ctx,
                        currentState
                    )

                // If state changed, we need to render and potentially get more post-layout events
                if newState <> currentState then
                    currentState <- newState
                    Render.oneStepNoFlush renderState currentState (vdom (VdomContext.asTyped ctx))
                    VdomContext.markClean ctx
                    iterations <- iterations + 1
                else
                    // State didn't change, no need to render, we're done
                    continueLoop <- false

        currentState, iterations >= MAX_POST_LAYOUT_ITERATIONS

    let internal processNoChanges<'state, 'appEvent, 'postLayoutEvent when 'state : equality>
        (state : 'state)
        (renderState : RenderState<'postLayoutEvent>)
        (processWorld : WorldProcessor<'appEvent, 'postLayoutEvent, 'state>)
        (vdom : IVdomContext<'postLayoutEvent> -> 'state -> Vdom<DesiredBounds>)
        : 'state
        =
        let ctx = RenderState.vdomContext renderState

        if VdomContext.isDirty ctx then
            Render.oneStepNoFlush renderState state (vdom (VdomContext.asTyped ctx))
            VdomContext.markClean ctx

            let finalState, _hitLimit =
                stabilizePostLayoutEvents state renderState processWorld vdom

            Render.flush renderState
            finalState
        else
            state

    let internal processChanges<'state, 'appEvent, 'postLayoutEvent when 'state : equality>
        (changes : WorldStateChange<'appEvent>[])
        (state : 'state)
        (haveFrameworkHandleFocus : 'state -> bool)
        (renderState : RenderState<'postLayoutEvent>)
        (processWorld : WorldProcessor<'appEvent, 'postLayoutEvent, 'state>)
        (vdom : IVdomContext<'postLayoutEvent> -> 'state -> Vdom<DesiredBounds>)
        (resolveActivation : ActivationResolver<'appEvent, 'state>)
        (isCancelled : unit -> bool)
        : 'state
        =
        let ctx = RenderState.vdomContext renderState
        let mutable startState = state
        let mutable currentState = state
        let mutable startOfBatch = 0

        while startOfBatch < changes.Length && not (isCancelled ()) do
            let mutable forceRerender = false

            if haveFrameworkHandleFocus currentState then
                // The point is to pass as large a batch as possible to ProcessWorld.
                // Any character that isn't a tab will go into the batch.

                let mutable nextToProcess = startOfBatch

                let processBatch () =
                    let processResult =
                        processWorld.ProcessWorld (
                            changes.AsSpan().Slice (startOfBatch, nextToProcess - startOfBatch),
                            VdomContext.asBase ctx,
                            currentState
                        )

                    currentState <- processResult.NewState

                    match processResult.RequestRerender with
                    | RerenderRequest.Continue ->
                        // Successfully processed everything up but not including the tab.
                        // Just proceed.
                        startOfBatch <- nextToProcess
                        nextToProcess <- Int32.MaxValue
                    | RerenderRequest.Rerender lastProcessed ->
                        forceRerender <- true

                        let len = nextToProcess - startOfBatch

                        if lastProcessed >= len - 1 then
                            // Successfully processed everything up to but not including the tab.
                            // Just proceed.
                            startOfBatch <- nextToProcess
                            nextToProcess <- Int32.MaxValue
                        elif lastProcessed < 0 then
                            failwith "bad index from processing result: was negative"
                        else
                            startOfBatch <- startOfBatch + lastProcessed + 1
                            nextToProcess <- Int32.MaxValue

                while nextToProcess < changes.Length do
                    match Array.get changes nextToProcess with
                    | WorldStateChange.Keystroke t when
                        t.Key = ConsoleKey.Tab
                        && (t.Modifiers = ConsoleModifiers.None || t.Modifiers = ConsoleModifiers.Shift)
                        ->
                        if nextToProcess = startOfBatch then
                            // The tab is at the start of the batch, so we can process it on its own.

                            // Advance focus to the next/prev focusable element
                            if t.Modifiers = ConsoleModifiers.None then
                                RenderState.advanceFocus renderState
                            else
                                assert (t.Modifiers = ConsoleModifiers.Shift)
                                RenderState.retreatFocus renderState

                            // successfully consumed everything up to here; the tab is next to process
                            nextToProcess <- nextToProcess + 1
                            startOfBatch <- nextToProcess

                        else
                            assert (nextToProcess > startOfBatch)

                            // Split artificially at this boundary so that we have a completely fresh vdom just before
                            // the tab.
                            processBatch ()

                    | WorldStateChange.Keystroke k ->
                        // Check if the resolver handles this keystroke
                        match VdomContext.focusedKey ctx with
                        | Some focusedKey ->
                            match resolveActivation.Invoke (focusedKey, k, currentState) with
                            | Some appEvent ->
                                // Activation! Process batch up to here, then inject event
                                // Capture index before processBatch() sets nextToProcess to Int32.MaxValue
                                let idxBeforeProcessing = nextToProcess

                                if nextToProcess > startOfBatch then
                                    processBatch ()

                                // Check if processBatch() processed everything up to the activation.
                                // If not (partial consumption), don't handle activation yet - loop back
                                // to continue processing unprocessed events before the activation.
                                if startOfBatch < idxBeforeProcessing then
                                    // Still have unprocessed events before the activation
                                    // Continue from where processBatch() left off
                                    nextToProcess <- startOfBatch
                                else
                                    // Everything up to the activation has been processed
                                    // Now handle the activation

                                    // Record activation time for visual feedback
                                    VdomContext.recordActivation focusedKey ctx

                                    // Inject the resolved event
                                    let injectedEvent = [| WorldStateChange.ApplicationEvent appEvent |]

                                    let processResult =
                                        processWorld.ProcessWorld (
                                            ReadOnlySpan injectedEvent,
                                            VdomContext.asBase ctx,
                                            currentState
                                        )

                                    currentState <- processResult.NewState

                                    // Re-render for visual feedback
                                    Render.oneStepNoFlush renderState currentState (vdom (VdomContext.asTyped ctx))

                                    VdomContext.markClean ctx

                                    // Stabilize post-layout events before continuing
                                    let stabilizedState, _hitLimit =
                                        stabilizePostLayoutEvents currentState renderState processWorld vdom

                                    Render.flush renderState
                                    currentState <- stabilizedState
                                    startState <- currentState

                                    // Successfully consumed the keystroke; move forward
                                    // Use captured index to avoid arithmetic on sentinel value (Int32.MaxValue)
                                    startOfBatch <- idxBeforeProcessing + 1
                                    nextToProcess <- startOfBatch

                            | None ->
                                // Resolver didn't handle it, include in batch
                                nextToProcess <- nextToProcess + 1

                        | None ->
                            // Nothing focused, include in batch
                            nextToProcess <- nextToProcess + 1

                    | _ -> nextToProcess <- nextToProcess + 1

                // And finally, process any sequences which *don't* end in a tab.
                // We check nextToProcess <> Int32.MaxValue because processBatch() sets it to Int32.MaxValue
                // as a sentinel to indicate "we've already finished processing everything via early bailout".
                // Without this check, we'd try to slice with Int32.MaxValue and get an out-of-bounds error.
                if startOfBatch < changes.Length && nextToProcess <> Int32.MaxValue then
                    processBatch ()

            else
                // Framework is not handling focus; just pass all keystrokes through.
                let processResult =
                    processWorld.ProcessWorld (
                        changes.AsSpan().Slice startOfBatch,
                        VdomContext.asBase ctx,
                        currentState
                    )

                currentState <- processResult.NewState

                match processResult.RequestRerender with
                | RerenderRequest.Continue -> startOfBatch <- changes.Length
                | RerenderRequest.Rerender truncatedAt ->
                    forceRerender <- true

                    if truncatedAt < 0 then
                        failwith "bad index from processing result: was negative"
                    elif truncatedAt >= changes.Length - startOfBatch - 1 then
                        startOfBatch <- changes.Length
                    else
                        startOfBatch <- startOfBatch + truncatedAt + 1

            if forceRerender || VdomContext.isDirty ctx || currentState <> startState then
                Render.oneStepNoFlush renderState currentState (vdom (VdomContext.asTyped ctx))
                VdomContext.markClean ctx

                let stabilizedState, _hitLimit =
                    stabilizePostLayoutEvents currentState renderState processWorld vdom

                Render.flush renderState
                currentState <- stabilizedState
                startState <- currentState

        currentState

    let pumpOnce<'state, 'appEvent, 'postLayoutEvent when 'state : equality>
        (listener : WorldFreezer<'appEvent>)
        (state : 'state)
        (haveFrameworkHandleFocus : 'state -> bool)
        (renderState : RenderState<'postLayoutEvent>)
        (processWorld : WorldProcessor<'appEvent, 'postLayoutEvent, 'state>)
        (vdom : IVdomContext<'postLayoutEvent> -> 'state -> Vdom<DesiredBounds>)
        (resolveActivation : ActivationResolver<'appEvent, 'state>)
        (isCancelled : unit -> bool)
        : 'state
        =
        let ctx = RenderState.vdomContext renderState

        let go state =
            let resizeGeneration = listener.TerminalResizeGeneration
            RenderState.refreshTerminalSize renderState
            VdomContext.pruneExpiredActivations ctx

            listener.RefreshExternal ()

            let changes = listener.Changes ()

            let state =
                match changes with
                | ValueNone -> processNoChanges state renderState processWorld vdom
                | ValueSome changes ->
                    processChanges
                        changes
                        state
                        haveFrameworkHandleFocus
                        renderState
                        processWorld
                        vdom
                        resolveActivation
                        isCancelled

            if listener.TerminalResizeGeneration <> resizeGeneration then
                // Our knowledge of the current terminal's contents could be arbitrarily corrupted:
                // we were drawing to the screen when it had an arbitrary size. Need a *complete* refresh.
                RenderState.clearScreen renderState
                renderState.PreviousVdom <- None
                VdomContext.markDirty ctx
                true, state
            else
                false, state

        let mutable state = state

        while (let goAgain, state' = go state in
               state <- state'
               goAgain) do
            ()

        state

    /// We set up a ConsoleCancelEventHandler to suppress one Ctrl+C, and we also listen to stdin,
    /// for as long as this task is running.
    /// Cancel the CancellationToken to cause the render loop to quit and to unhook all these state listeners.
    ///
    /// Returns an AppHandle with:
    /// - Ready: completes when initial setup is done and first render is complete
    /// - Finished: completes when the app exits (faults if user logic raises an exception)
    let run'<'state, 'appEvent, 'postLayoutEvent when 'state : equality>
        (terminate : CancellationToken)
        (console : IConsole)
        (getUtcNow : unit -> DateTime)
        (ctrlC : CtrlCHandler)
        (worldFreezer : unit -> WorldFreezer<'appEvent>)
        (initialState : 'state)
        (haveFrameworkHandleFocus : 'state -> bool)
        (processWorld : IWorldBridge<'appEvent> -> WorldProcessor<'appEvent, 'postLayoutEvent, 'state>)
        (incrVdom : VdomContext<'postLayoutEvent> -> 'state Node -> Vdom<DesiredBounds> Node)
        (resolveActivation : ActivationResolver<'appEvent, 'state>)
        (debugWriter : StreamWriter option)
        (frameDelayMs : int)
        : AppHandle
        =
        // RunContinuationsAsynchronously so that we don't force continuation on the UI thread.
        // I want to make sure the UI thread could in principle be torn down once execution of the UI has finished.
        // Synchronous continuations would run on that thread.
        let ready = TaskCompletionSource TaskCreationOptions.RunContinuationsAsynchronously

        let complete =
            TaskCompletionSource TaskCreationOptions.RunContinuationsAsynchronously

        let _thread =
            fun () ->
                try
                    // Get initial terminal bounds
                    let initialBounds =
                        {
                            TopLeftX = 0
                            TopLeftY = 0
                            Width = console.WindowWidth ()
                            Height = console.WindowHeight ()
                        }

                    // Set up incremental state for reactive updates
                    let incrState = IncrementalState.make initialState initialBounds None
                    let vdomContext = VdomContext.make incrState

                    // Create the incremental Vdom Node
                    let stateNode = IncrementalState.stateNode incrState
                    let vdomNode = incrVdom vdomContext stateNode

                    // Create an observer for the Vdom so we can read it after stabilization
                    let vdomObserver = incrState.Incr.Observe vdomNode

                    // Initial stabilization
                    let initialUtcNow = getUtcNow ()
                    VdomContext.setCurrentStabilizationTime initialUtcNow vdomContext
                    IncrementalState.advanceClockAndStabilize initialUtcNow incrState

                    // Create a wrapper that bridges the incremental system to the legacy API.
                    // When state changes, we update the state Var, stabilize, and observe.
                    let vdom (ctx : IVdomContext<'postLayoutEvent>) (state : 'state) : Vdom<DesiredBounds> =
                        // Update state Var if it changed
                        let currentState = incrState.Incr.Var.Value incrState.StateVar

                        if currentState <> state then
                            IncrementalState.setState state incrState

                        // Advance clock and stabilize
                        let utcNow = getUtcNow ()
                        VdomContext.setCurrentStabilizationTime utcNow vdomContext
                        IncrementalState.advanceClockAndStabilize utcNow incrState

                        // Observe and return the vdom - Observer module provides Value function
                        Observer.value vdomObserver

                    use renderState = RenderState.make console vdomContext debugWriter

                    RenderState.enterAlternateScreen renderState
                    RenderState.registerMouseMode renderState
                    RenderState.registerBracketedPaste renderState
                    RenderState.setCursorInvisible renderState

                    let mutable cancels = 0

                    let ctrlCHandler =
                        ConsoleCancelEventHandler (fun _ args ->
                            // Double-ctrlc to exit immediately
                            if Interlocked.Increment &cancels = 1 then
                                args.Cancel <- true
                        )

                    ctrlC.Register ctrlCHandler

                    let mutable listener = None

                    let exc =
                        try
                            let listener' = worldFreezer ()

                            use _ =
                                try
                                    PosixSignalRegistration.Create (
                                        PosixSignal.SIGWINCH,
                                        fun _ -> listener'.NotifyTerminalResize ()
                                    )
                                with :? PlatformNotSupportedException ->
                                    // SIGWINCH not supported on this platform (e.g., Windows).
                                    // Recall that the `use` syntax is special-cased to not throw on null!
                                    null

                            listener <- Some listener'
                            let processWorld = processWorld listener'

                            // Initial render - now with processWorld available for post-layout events
                            let mutable currentState =
                                processNoChanges initialState renderState processWorld vdom

                            // Track the previous vdom value to detect time-based changes
                            let mutable previousVdom = Observer.value vdomObserver

                            let isCancelled () =
                                cancels > 0 || terminate.IsCancellationRequested

                            // Signal that we're ready: initial setup complete, first render done
                            ready.SetResult ()

                            while not (isCancelled ()) do
                                // Advance clock and stabilize to propagate time-based changes.
                                // This must happen BEFORE checking isDirty in pumpOnce, so that
                                // time-dependent components (like spinners) can trigger re-renders.
                                let loopUtcNow = getUtcNow ()
                                VdomContext.setCurrentStabilizationTime loopUtcNow vdomContext
                                IncrementalState.advanceClockAndStabilize loopUtcNow incrState

                                // Check if vdom changed due to time advancement
                                let currentVdom = Observer.value vdomObserver

                                if not (Object.referenceEquals previousVdom currentVdom) then
                                    VdomContext.markDirty vdomContext

                                currentState <-
                                    pumpOnce
                                        listener'
                                        currentState
                                        haveFrameworkHandleFocus
                                        renderState
                                        processWorld
                                        vdom
                                        resolveActivation
                                        isCancelled

<<<<<<< HEAD
                                // Update previousVdom to track the most recently observed vdom.
                                // This ensures we don't mark dirty on the next iteration just
                                // because pumpOnce rendered due to state changes.
                                previousVdom <- Observer.value vdomObserver
=======
                                // Throttle to reduce CPU usage
                                if frameDelayMs > 0 then
                                    Thread.Sleep frameDelayMs

>>>>>>> ffa64bc8

                            None
                        with e ->
                            // If we fail before signaling ready, signal failure there too
                            ready.TrySetException e |> ignore
                            Some e

                    ctrlC.Unregister ctrlCHandler

                    match listener with
                    | None -> ()
                    | Some listener ->
                        // ANALYZER: synchronous blocking call allowed: we're on a dedicated thread, so can't deadlock.
                        (listener :> IAsyncDisposable).DisposeAsync().GetAwaiter().GetResult ()

                    // Ideally the terminal emulator has a completely self-contained state in the alternate buffer,
                    // which means our LIFO ordering here is confined to the alternate buffer, correctly leaving the
                    // main buffer in whatever state it was in before we started executing.
                    // According to the LLMs, some terminals *don't* confine state to the alternate buffer, but in that
                    // case this order is still correct: we'll leave the cursor visible when such a terminal leaks cursor
                    // visibility out into the main buffer. The resetAttributes call handles terminals that leak SGR
                    // state (colors, bold, etc.) from the alternate buffer.
                    RenderState.setCursorVisible renderState
                    RenderState.unregisterBracketedPaste renderState
                    RenderState.unregisterMouseMode renderState
                    RenderState.resetAttributes renderState
                    RenderState.exitAlternateScreen renderState
                    // Flush any buffered output to ensure cleanup operations are written to the terminal
                    RenderState.flush renderState

                    match exc with
                    | None -> complete.SetResult ()
                    | Some exc ->
                        // report critical exceptions to the user *after* disabling the alternate buffer, so they can
                        // actually see them
                        complete.SetException exc
                with e ->
                    // Ensure lifecycle tasks complete even if setup or cleanup fails
                    ready.TrySetException e |> ignore
                    complete.TrySetException e |> ignore
            |> Thread
            |> _.Start()

        {
            Ready = ready.Task
            Finished = complete.Task
        }

    /// Lift a pure view function into an incremental one.
    /// The resulting view depends only on the state Node - any state change triggers full recomputation.
    /// For fine-grained incrementality, write an incremental view function directly.
    let pureView<'state, 'postLayoutEvent>
        (view : IVdomContext<'postLayoutEvent> -> 'state -> Vdom<DesiredBounds>)
        : VdomContext<'postLayoutEvent> -> 'state Node -> Vdom<DesiredBounds> Node
        =
        fun ctx stateNode ->
            let incr = VdomContext.incr ctx
            // We also depend on bounds and focus so the vdom updates when they change
            let boundsNode = VdomContext.boundsNode ctx
            let focusNode = VdomContext.focusedKeyNode ctx

            incr.Map
                (fun ((state, _bounds), _focus) -> view (VdomContext.asTyped ctx) state)
                (incr.Both (incr.Both stateNode boundsNode) focusNode)

    let run<'state, 'appEvent, 'postLayoutEvent when 'state : equality>
        (getEnv : string -> string option)
        (state : 'state)
        (haveFrameworkHandleFocus : 'state -> bool)
        (processWorld : IWorldBridge<'appEvent> -> WorldProcessor<'appEvent, 'postLayoutEvent, 'state>)
        (incrVdom : VdomContext<'postLayoutEvent> -> 'state Node -> Vdom<DesiredBounds> Node)
        (resolveActivation : ActivationResolver<'appEvent, 'state>)
        : AppHandle
        =
        // Check if debug logging is enabled
        let debugWriter =
            match getEnv "WOOFWARE_ZOOMIES_DEBUG_TO_FILE" with
            | Some value when
                value.Equals ("true", StringComparison.OrdinalIgnoreCase)
                || value.Equals ("1", StringComparison.OrdinalIgnoreCase)
                ->
                // Create temp file with unpredictable name to prevent symlink attacks
                let tempPath = Path.GetTempPath ()
                let fileName = $"zoomies-layout-%O{Guid.NewGuid ()}.txt"
                let fullPath = Path.Combine (tempPath, fileName)

                // Create the file exclusively (will fail if it somehow already exists)
                let stream =
                    new FileStream (fullPath, FileMode.CreateNew, FileAccess.Write, FileShare.Read)

                let writer = new StreamWriter (stream, AutoFlush = true)

                Console.Error.WriteLine $"WoofWare.Zoomies: Debug layout logging enabled. Writing to: %s{fullPath}"
                Some writer
            | _ -> None

        run'
            CancellationToken.None
            (IConsole.make getEnv)
            (fun () -> DateTime.UtcNow)
            (CtrlCHandler.make ())
            WorldFreezer.listen
            state
            haveFrameworkHandleFocus
            processWorld
            incrVdom
            resolveActivation
            debugWriter
            16<|MERGE_RESOLUTION|>--- conflicted
+++ resolved
@@ -542,17 +542,14 @@
                                         resolveActivation
                                         isCancelled
 
-<<<<<<< HEAD
                                 // Update previousVdom to track the most recently observed vdom.
                                 // This ensures we don't mark dirty on the next iteration just
                                 // because pumpOnce rendered due to state changes.
                                 previousVdom <- Observer.value vdomObserver
-=======
+
                                 // Throttle to reduce CPU usage
                                 if frameDelayMs > 0 then
                                     Thread.Sleep frameDelayMs
-
->>>>>>> ffa64bc8
 
                             None
                         with e ->
