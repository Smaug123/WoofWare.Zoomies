--- conflicted
+++ resolved
@@ -53,13 +53,8 @@
         (vdom : VdomContext -> 'state -> Vdom<DesiredBounds, Unkeyed>)
         : 'state
         =
-<<<<<<< HEAD
-=======
-        let startState = state
-
         RenderState.refreshTerminalSize renderState
 
->>>>>>> a6538487
         listener.RefreshExternal ()
 
         let changes = listener.Changes ()
