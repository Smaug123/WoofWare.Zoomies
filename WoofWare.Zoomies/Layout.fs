--- conflicted
+++ resolved
@@ -562,11 +562,7 @@
             Children = [ child1Measured ; child2Measured ]
         }
 
-<<<<<<< HEAD
-    /// Measure any Vdom node
-=======
     /// Measure any Vdom node. Exposed publically through VdomBounds.measure.
->>>>>>> ae472762
     and internal measureEither
         (constraints : MeasureConstraints)
         (vdom : Vdom<DesiredBounds>)
