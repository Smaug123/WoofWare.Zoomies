namespace WoofWare.Zoomies

/// Global configuration for the tagging system.
[<RequireQualifiedAccess>]
module VdomTagging =
    /// When false, Vdom.withTag is a no-op and no allocations occur.
    /// Defaults to false. Set to true before constructing VDOMs to enable tagging.
    let mutable Enabled : bool = false

/// Opaque identifier for stable node identity across frames
type NodeKey =
    private
    | Custom of string
    | Table of NodeKey * row : int * toRow : int option * col : int option * toCol : int option

[<RequireQualifiedAccess>]
module NodeKey =
    /// Wraps an arbitrary user-chosen string node identifier into a key that WoofWare.Zoomies can use to identify
    /// nodes.
    let make (s : string) : NodeKey = NodeKey.Custom s

    /// Indicate a sub-key
    let makeTableCellKey (table : NodeKey) (row : int) (toRow : int option) (col : int option) (toCol : int option) =
        NodeKey.Table (table, row, toRow, col, toCol)

    /// Gets a string that represents this key for human display.
    let rec toHumanReadableString (s : NodeKey) : string =
        match s with
        | NodeKey.Custom s -> s
        | NodeKey.Table (nodeKey, row, toRow, col, toCol) ->
            let toRow =
                match toRow with
                | None -> ""
                | Some toRow -> $"to%i{toRow}"

            let toCol =
                match toCol with
                | None -> ""
                | Some toCol -> $"to%i{toCol}"

            let col =
                match col with
                | None -> ""
                | Some col -> $"_%i{col}%s{toCol}"

            $"%s{toHumanReadableString nodeKey}_%i{row}%s{toRow}%s{col}"

/// Specify the direction to split, when splitting a panel.
type SplitDirection =
    /// Split so that the divider runs vertically: one component is to the left and one is to the right.
    | Vertical
    /// Split so that the divider runs horizontally: one component is on top and one is on the bottom.
    | Horizontal

/// Determines how space is divided when a panel is split into two components.
[<RequireQualifiedAccess>]
type SplitBehaviour =
    /// Split using a proportion: the first component (that is, the top or left component) gets this fraction of the
    /// available space (must be between 0 and 1, exclusive).
    /// For example, Proportion 0.3 on a vertical split gives the left component 30% of the space and the right component 70%.
    | Proportion of float
    /// Split using an absolute cell count: the first component gets exactly this many cells, and the second gets the remainder.
    | Absolute of int
    /// Split based on content preferences: space is divided proportionally to each component's preferred width/height.
    | Auto

type Border = | Yes

type DesiredBounds = unit

/// Specifies how content should be aligned within its bounds.
type ContentAlignment =
    /// Content is centered both horizontally and vertically.
    | Centered
    /// Content starts at the top-left corner and wraps.
    | TopLeft

<<<<<<< HEAD
type internal FlexibleContent =
    {
        Measure : MeasureConstraints -> MeasuredSize
        Render : Rectangle -> KeylessVdom<DesiredBounds>
    }

and internal UnkeyedVdom<'bounds> =
    | Bordered of KeylessVdom<'bounds>
    | PanelSplit of SplitDirection * SplitBehaviour * child1 : KeylessVdom<'bounds> * child2 : KeylessVdom<'bounds>
    | TextContent of content : string * style : CellStyle * alignment : ContentAlignment * focused : bool
    | Focusable of isFirstToFocus : bool * isInitiallyFocused : bool * KeyedVdom<'bounds>
    | Empty
    | FlexibleContent of FlexibleContent
    | Tag of tag : string * inner : KeylessVdom<'bounds>

and internal KeyedVdom<'bounds> = | WithKey of NodeKey * UnkeyedVdom<'bounds>

and internal KeylessVdom<'bounds> =
    private
=======
[<NoEquality ; NoComparison>]
type Vdom<'bounds> =
>>>>>>> 9ba7e0a1
    | Keyed of KeyedVdom<'bounds>
    | Unkeyed of UnkeyedVdom<'bounds>

and KeyedVdom<'bounds> = internal | KeyedVdom of NodeKey * UnkeyedVdom<'bounds>

and UnkeyedVdom<'bounds> =
    private
    | Bordered of Vdom<'bounds>
    | PanelSplit of SplitDirection * SplitBehaviour * child1 : Vdom<'bounds> * child2 : Vdom<'bounds>
    | TextContent of content : string * style : CellStyle * alignment : ContentAlignment * focused : bool
    | Focusable of isFirstToFocus : bool * isInitiallyFocused : bool * KeyedVdom<'bounds>
    | Empty
    | FlexibleContent of measure : (MeasureConstraints -> MeasuredSize) * render : (Rectangle -> Vdom<DesiredBounds>)
    | Tag of tag : string * inner : Vdom<'bounds>

[<Sealed>]
type Vdom =

    /// A singleton.
    static member internal emptyUnkeyed : UnkeyedVdom<DesiredBounds> = UnkeyedVdom.Empty

    /// <summary>Creates a text content component displaying the given string.</summary>
    /// <param name="isFocused">
    /// Specifies that this text area should render as if it has keyboard focus.
    /// This has nothing to do with the WoofWare.Zoomies automatic focus tracking system; it's purely a display concern.
    /// See <c>Vdom.withFocusTracking</c> for details.
    /// </param>
    /// <param name="s">The text to display within the text area. Text will be truncated if it doesn't fit.</param>
    /// <remarks>
    /// </remarks>
    static member textContent (isFocused : bool) (s : string) : Vdom<DesiredBounds> =
        // TODO: create text areas which do smart truncation etc for you
        Vdom.Unkeyed (UnkeyedVdom.TextContent (s, CellStyle.none, ContentAlignment.TopLeft, isFocused))

    /// <summary>Creates a text content component with explicit styling.</summary>
    /// <param name="content">The text to display.</param>
    /// <param name="style">The cell styling to apply to the text.</param>
    /// <param name="alignment">Where within the panel to place the text.</param>
    static member styledText
        (content : string, style : CellStyle, ?alignment : ContentAlignment)
        : Vdom<DesiredBounds>
        =
        Vdom.Unkeyed (UnkeyedVdom.TextContent (content, style, defaultArg alignment ContentAlignment.TopLeft, false))

    /// <summary>Creates an empty zero-sized element.</summary>
    /// <remarks>
    /// This element takes up no space and is useful for positioning content within split panels.
    /// For example, use <c>Vdom.panelSplitAbsolute</c> with a negative width and <c>Vdom.empty</c> to push content
    /// to the right edge of a panel.
    /// </remarks>
    static member empty : Vdom<DesiredBounds> = Vdom.Unkeyed UnkeyedVdom.Empty

    /// <summary>Creates a split panel where two components share space according to a proportion.</summary>
    /// <remarks>
    /// The first component <c>c1</c> receives proportion <c>p</c> of the space, and the second component <c>c2</c> receives <c>1 - p</c>.
    /// </remarks>
    /// <param name="d">Determines whether components are arranged left/right (<c>Vertical</c>, first component is left)
    /// or top/bottom (<c>Horizontal</c>, first component is top).</param>
    /// <param name="p">Proportion of the space to allocate to the first component (that is, the top or left one). Must be between 0 and 1, exclusive.</param>
    /// <param name="c1">The Vdom to display in the first (top or left) component.</param>
    /// <param name="c2">The Vdom to display in the second (bottom or right) component.</param>
    /// <exception cref="ArgumentException">The proportion <c>p</c> was not between 0 and 1, exclusive.</exception>
    static member panelSplitProportion
        (d, p, c1 : Vdom<DesiredBounds>, c2 : Vdom<DesiredBounds>)
        : Vdom<DesiredBounds>
        =
        if not (p > 0.0 && p < 1.0) then
            invalidArg "p" "proportion must be between 0 and 1"

        Vdom.Unkeyed (UnkeyedVdom.PanelSplit (d, SplitBehaviour.Proportion p, c1, c2))

    /// <summary>Creates a split panel where two components share space according to a proportion.</summary>
    /// <remarks>
    /// The first component <c>c1</c> receives proportion <c>p</c> of the space, and the second component <c>c2</c> receives <c>1 - p</c>.
    /// </remarks>
    /// <param name="d">Determines whether components are arranged left/right (<c>Vertical</c>, first component is left)
    /// or top/bottom (<c>Horizontal</c>, first component is top).</param>
    /// <param name="p">Proportion of the space to allocate to the first component (that is, the top or left one). Must be between 0 and 1, exclusive.</param>
    /// <param name="c1">The Vdom to display in the first (top or left) component.</param>
    /// <param name="c2">The Vdom to display in the second (bottom or right) component.</param>
    /// <exception cref="ArgumentException">The proportion <c>p</c> was not between 0 and 1, exclusive.</exception>
    static member panelSplitProportion
        (d : SplitDirection, p : float, c1 : KeyedVdom<DesiredBounds>, c2 : KeyedVdom<DesiredBounds>)
        =
        Vdom.panelSplitProportion (d, p, Vdom.Keyed c1, Vdom.Keyed c2)

    /// <summary>Creates a split panel where two components share space according to a proportion.</summary>
    /// <remarks>
    /// The first component <c>c1</c> receives proportion <c>p</c> of the space, and the second component <c>c2</c> receives <c>1 - p</c>.
    /// </remarks>
    /// <param name="d">Determines whether components are arranged left/right (<c>Vertical</c>, first component is left)
    /// or top/bottom (<c>Horizontal</c>, first component is top).</param>
    /// <param name="p">Proportion of the space to allocate to the first component (that is, the top or left one). Must be between 0 and 1, exclusive.</param>
    /// <param name="c1">The Vdom to display in the first (top or left) component.</param>
    /// <param name="c2">The Vdom to display in the second (bottom or right) component.</param>
    /// <exception cref="ArgumentException">The proportion <c>p</c> was not between 0 and 1, exclusive.</exception>
    static member panelSplitProportion
        (d : SplitDirection, p : float, c1 : Vdom<DesiredBounds>, c2 : KeyedVdom<DesiredBounds>)
        =
        Vdom.panelSplitProportion (d, p, c1, Vdom.Keyed c2)

    /// <summary>Creates a split panel where two components share space according to a proportion.</summary>
    /// <remarks>
    /// The first component <c>c1</c> receives proportion <c>p</c> of the space, and the second component <c>c2</c> receives <c>1 - p</c>.
    /// </remarks>
    /// <param name="d">Determines whether components are arranged left/right (<c>Vertical</c>, first component is left)
    /// or top/bottom (<c>Horizontal</c>, first component is top).</param>
    /// <param name="p">Proportion of the space to allocate to the first component (that is, the top or left one). Must be between 0 and 1, exclusive.</param>
    /// <param name="c1">The Vdom to display in the first (top or left) component.</param>
    /// <param name="c2">The Vdom to display in the second (bottom or right) component.</param>
    /// <exception cref="ArgumentException">The proportion <c>p</c> was not between 0 and 1, exclusive.</exception>
    static member panelSplitProportion
        (d : SplitDirection, p : float, c1 : KeyedVdom<DesiredBounds>, c2 : Vdom<DesiredBounds>)
        =
        Vdom.panelSplitProportion (d, p, Vdom.Keyed c1, c2)

    /// <summary>Creates a split panel where one component receives a fixed number of cells.</summary>
    /// <remarks>
    /// If <c>p >= 0</c>, the first component <c>c1</c> receives exactly <c>p</c> cells, and the second component <c>c2</c> receives all remaining space.
    /// If <c>p &lt; 0</c>, the second component <c>c2</c> receives exactly <c>abs(p)</c> cells, and the first component <c>c1</c> receives all remaining space.
    /// </remarks>
    /// <param name="d">Determines whether components are arranged left/right (<c>Vertical</c>, first component is left)
    /// or top/bottom (<c>Horizontal</c>, first component is top).</param>
    /// <param name="p">The number of cells to allocate. If positive, allocates to the first component; if negative, allocates abs(p) to the second component.</param>
    /// <param name="c1">The Vdom to display in the first (top or left) component.</param>
    /// <param name="c2">The Vdom to display in the second (bottom or right) component.</param>
    static member panelSplitAbsolute (d, p, c1 : Vdom<DesiredBounds>, c2 : Vdom<DesiredBounds>) : Vdom<DesiredBounds> =
        Vdom.Unkeyed (UnkeyedVdom.PanelSplit (d, SplitBehaviour.Absolute p, c1, c2))

    /// <summary>Creates a split panel where one component receives a fixed number of cells.</summary>
    /// <remarks>
    /// If <c>p >= 0</c>, the first component <c>c1</c> receives exactly <c>p</c> cells, and the second component <c>c2</c> receives all remaining space.
    /// If <c>p &lt; 0</c>, the second component <c>c2</c> receives exactly <c>abs(p)</c> cells, and the first component <c>c1</c> receives all remaining space.
    /// </remarks>
    /// <param name="d">Determines whether components are arranged left/right (<c>Vertical</c>, first component is left)
    /// or top/bottom (<c>Horizontal</c>, first component is top).</param>
    /// <param name="p">The number of cells to allocate. If positive, allocates to the first component; if negative, allocates abs(p) to the second component.</param>
    /// <param name="c1">The Vdom to display in the first (top or left) component.</param>
    /// <param name="c2">The Vdom to display in the second (bottom or right) component.</param>
    static member panelSplitAbsolute (d, p, c1 : KeyedVdom<DesiredBounds>, c2 : KeyedVdom<DesiredBounds>) =
        Vdom.panelSplitAbsolute (d, p, Vdom.Keyed c1, Vdom.Keyed c2)

    /// <summary>Creates a split panel where one component receives a fixed number of cells.</summary>
    /// <remarks>
    /// If <c>p >= 0</c>, the first component <c>c1</c> receives exactly <c>p</c> cells, and the second component <c>c2</c> receives all remaining space.
    /// If <c>p &lt; 0</c>, the second component <c>c2</c> receives exactly <c>abs(p)</c> cells, and the first component <c>c1</c> receives all remaining space.
    /// </remarks>
    /// <param name="d">Determines whether components are arranged left/right (<c>Vertical</c>, first component is left)
    /// or top/bottom (<c>Horizontal</c>, first component is top).</param>
    /// <param name="p">The number of cells to allocate. If positive, allocates to the first component; if negative, allocates abs(p) to the second component.</param>
    /// <param name="c1">The Vdom to display in the first (top or left) component.</param>
    /// <param name="c2">The Vdom to display in the second (bottom or right) component.</param>
    static member panelSplitAbsolute (d, p, c1 : Vdom<DesiredBounds>, c2 : KeyedVdom<DesiredBounds>) =
        Vdom.panelSplitAbsolute (d, p, c1, Vdom.Keyed c2)

    /// <summary>Creates a split panel where one component receives a fixed number of cells.</summary>
    /// <remarks>
    /// If <c>p >= 0</c>, the first component <c>c1</c> receives exactly <c>p</c> cells, and the second component <c>c2</c> receives all remaining space.
    /// If <c>p &lt; 0</c>, the second component <c>c2</c> receives exactly <c>abs(p)</c> cells, and the first component <c>c1</c> receives all remaining space.
    /// </remarks>
    /// <param name="d">Determines whether components are arranged left/right (<c>Vertical</c>, first component is left)
    /// or top/bottom (<c>Horizontal</c>, first component is top).</param>
    /// <param name="p">The number of cells to allocate. If positive, allocates to the first component; if negative, allocates abs(p) to the second component.</param>
    /// <param name="c1">The Vdom to display in the first (top or left) component.</param>
    /// <param name="c2">The Vdom to display in the second (bottom or right) component.</param>
    static member panelSplitAbsolute (d, p, c1 : KeyedVdom<DesiredBounds>, c2 : Vdom<DesiredBounds>) =
        Vdom.panelSplitAbsolute (d, p, Vdom.Keyed c1, c2)

    /// <summary>Creates a split panel where components share space based on their content preferences.</summary>
    /// <remarks>
    /// Space is divided proportionally to each component's preferred width (for vertical splits) or height (for horizontal splits).
    /// </remarks>
    /// <param name="d">Determines whether components are arranged left/right (<c>Vertical</c>, first component is left)
    /// or top/bottom (<c>Horizontal</c>, first component is top).</param>
    /// <param name="c1">The Vdom to display in the first (top or left) component.</param>
    /// <param name="c2">The Vdom to display in the second (bottom or right) component.</param>
    static member panelSplitAuto (d, c1 : Vdom<DesiredBounds>, c2 : Vdom<DesiredBounds>) : Vdom<DesiredBounds> =
        Vdom.Unkeyed (UnkeyedVdom.PanelSplit (d, SplitBehaviour.Auto, c1, c2))

    /// <summary>Creates a split panel where components share space based on their content preferences.</summary>
    /// <remarks>
    /// Space is divided proportionally to each component's preferred width (for vertical splits) or height (for horizontal splits).
    /// </remarks>
    /// <param name="d">Determines whether components are arranged left/right (<c>Vertical</c>, first component is left)
    /// or top/bottom (<c>Horizontal</c>, first component is top).</param>
    /// <param name="c1">The Vdom to display in the first (top or left) component.</param>
    /// <param name="c2">The Vdom to display in the second (bottom or right) component.</param>
    static member panelSplitAuto (d, c1 : KeyedVdom<DesiredBounds>, c2 : Vdom<DesiredBounds>) : Vdom<DesiredBounds> =
        Vdom.Unkeyed (UnkeyedVdom.PanelSplit (d, SplitBehaviour.Auto, Vdom.Keyed c1, c2))

    /// <summary>Creates a split panel where components share space based on their content preferences.</summary>
    /// <remarks>
    /// Space is divided proportionally to each component's preferred width (for vertical splits) or height (for horizontal splits).
    /// </remarks>
    /// <param name="d">Determines whether components are arranged left/right (<c>Vertical</c>, first component is left)
    /// or top/bottom (<c>Horizontal</c>, first component is top).</param>
    /// <param name="c1">The Vdom to display in the first (top or left) component.</param>
    /// <param name="c2">The Vdom to display in the second (bottom or right) component.</param>
    static member panelSplitAuto (d, c1 : Vdom<DesiredBounds>, c2 : KeyedVdom<DesiredBounds>) : Vdom<DesiredBounds> =
        Vdom.Unkeyed (UnkeyedVdom.PanelSplit (d, SplitBehaviour.Auto, c1, Vdom.Keyed c2))

    /// <summary>Creates a split panel where components share space based on their content preferences.</summary>
    /// <remarks>
    /// Space is divided proportionally to each component's preferred width (for vertical splits) or height (for horizontal splits).
    /// </remarks>
    /// <param name="d">Determines whether components are arranged left/right (<c>Vertical</c>, first component is left)
    /// or top/bottom (<c>Horizontal</c>, first component is top).</param>
    /// <param name="c1">The Vdom to display in the first (top or left) component.</param>
    /// <param name="c2">The Vdom to display in the second (bottom or right) component.</param>
    static member panelSplitAuto
        (d, c1 : KeyedVdom<DesiredBounds>, c2 : KeyedVdom<DesiredBounds>)
        : Vdom<DesiredBounds>
        =
        Vdom.Unkeyed (UnkeyedVdom.PanelSplit (d, SplitBehaviour.Auto, Vdom.Keyed c1, Vdom.Keyed c2))

    /// Creates a bordered wrapper around a component, drawing a border around its content.
    static member bordered (inner : Vdom<DesiredBounds>) : Vdom<DesiredBounds> =
        Vdom.Unkeyed (UnkeyedVdom.Bordered inner)

    /// Creates a bordered wrapper around a component, drawing a border around its content.
    static member bordered (inner : KeyedVdom<DesiredBounds>) : Vdom<DesiredBounds> =
        Vdom.Unkeyed (UnkeyedVdom.Bordered (Vdom.Keyed inner))

    /// Attach a key to a VDOM node, effectively giving that node a name.
    /// If the VDOM node is already keyed, this replaces the key.
    ///
    /// You're free to arbitrarily reshuffle keys, reassign them to new nodes, etc., between renders.
    /// Doing so will invalidate the layout cache, but will not incur any repainting unless you also changed how
    /// something displays.
    ///
    /// The WoofWare.Zoomies framework will treat this key as being stable across frames for the purpose of e.g.
    /// automatic focus tracking. For example, if a node with key "foo" has focus on one frame, and on the next frame
    /// a different node has key "foo", focus will be on that different node.
    ///
    /// It's up to you to ensure that at most one component has a given key within a single Vdom.
    static member withKey (key : NodeKey) (vdom : Vdom<'bounds>) : KeyedVdom<'bounds> =
        match vdom with
        | Vdom.Keyed (KeyedVdom.KeyedVdom (_prevKey, vdom)) -> KeyedVdom.KeyedVdom (key, vdom)
        | Vdom.Unkeyed vdom -> KeyedVdom (key, vdom)

    /// Mark a keyed node as focusable, for the purposes of the automatic focus tracking system.
    ///
    /// When the user hits TAB while automatic focus tracking is enabled, the WoofWare.Zoomies framework will
    /// cycle through tree nodes which are `focusable`.
    ///
    /// If `isFirstToFocus` is true, this node will receive focus first when the system needs to select a
    /// focus target when no focusable node currently has focus (e.g., when TAB is pressed but nothing is focused).
    /// At most one node should have `isFirstToFocus = true` in a given VDOM tree.
    ///
    /// If `isInitiallyFocused` is true, this node will start with focus from the very first render,
    /// rather than starting with no elements focused. At most one node should have `isInitiallyFocused = true`
    /// in a given VDOM tree.
    ///
    /// This annotation does nothing if WoofWare.Zoomies is running with automatic focus tracking turned off.
    static member withFocusTracking
        (vdom : KeyedVdom<'bounds>, ?isFirstToFocus : bool, ?isInitiallyFocused : bool)
        : Vdom<'bounds>
        =
        let isFirstToFocus = defaultArg isFirstToFocus false
        let isInitiallyFocused = defaultArg isInitiallyFocused false

        Vdom.Unkeyed (UnkeyedVdom.Focusable (isFirstToFocus, isInitiallyFocused, vdom))

    /// <summary>Creates a flexible content component that can render different content based on allocated bounds.</summary>
    /// <param name="measure">Function that specifies size requirements given measurement constraints.</param>
    /// <param name="render">Function that produces the actual VDOM content given the allocated bounds.</param>
    /// <remarks>
    /// <para>
    /// This allows components to make region-dependent rendering decisions, such as rendering a progress bar
    /// with different levels of detail depending on available width.
    /// </para>
    ///
    /// <para>
    /// WoofWare.Zoomies displays a VDOM in three phases: a "measurement" phase, an "arrange" phase, and a "render"
    /// phase. During measurement, the various components of the VDOM indicate to WoofWare.Zoomies that they have some
    /// preferences about their size (e.g. perhaps the progress bar needs some minimum size to display a label, but it
    /// can be arbitrarily wide; or perhaps a checkbox really wants to be exactly three cells wide). Once constraints
    /// are gathered, the "arrange" phase assigns a region of the screen to every VDOM node (and the framework
    /// tries to ensure, but does not guarantee, that every component gets what it requested). Finally, the "render"
    /// phase draws each component into its region of the screen.
    /// </para>
    ///
    /// <para>
    /// During the render phase, each component gets told the region of the screen it was granted, and chooses how
    /// it's going to render. Maybe it has to make difficult decisions at this point: a progress bar may have to
    /// somehow choose how to render in a space which is only one cell wide!
    /// </para>
    ///
    /// <para>
    /// <c>Vdom.flexibleContent</c> is unusual in that it causes multiple rounds of the render algorithm.
    /// Indeed, the <c>render</c> stored in a <c>flexibleContent</c> returns a <c>Vdom</c>, which must itself be
    /// measured and arranged.
    /// There is no attempt to flow the constraints from that internal VDOM back up into the parent, though:
    /// once <c>measure</c> has been called and the constraints of the parent solved, the inner VDOM is locked into
    /// a specific rectangle on the screen.
    /// All the inner VDOM measurement/arrangement/rendering takes place entirely within that specific rectangle.
    /// </para>
    ///
    /// <para>
    /// The <c>measure</c> function is called during the measurement phase with constraints from the parent.
    /// The parent decides how much space it wants for layout, and passes that information down to the child through a
    /// <c>MeasureConstraints</c>. Then the child indicates (via the return value of <c>measure</c>) its own size
    /// requirements.
    /// </para>
    ///
    /// <para>
    /// The <c>render</c> function is called during the subsequent render phase with the actual allocated bounds from
    /// the arrange phase.
    /// It produces the final VDOM content that will be rendered into the allocated space.
    /// </para>
    ///
    /// <para>
    /// The render function may return another <c>FlexibleContent</c>, allowing nested flexible rendering.
    /// </para>
    /// </remarks>
    static member flexibleContent
        (measure : MeasureConstraints -> MeasuredSize)
        (render : Rectangle -> Vdom<DesiredBounds>)
        : Vdom<DesiredBounds>
        =
<<<<<<< HEAD
        let renderInternal (bounds : Rectangle) : KeylessVdom<DesiredBounds> =
            match render bounds with
            | Vdom.Keyed (_, teq) -> VdomUtils.teqUnreachable' teq
            | Vdom.Unkeyed (vdom, _) -> KeylessVdom.Unkeyed vdom

        let content =
            {
                Measure = measure
                Render = renderInternal
            }

        Vdom.Unkeyed (UnkeyedVdom.FlexibleContent content, Teq.refl)
=======
        Vdom.Unkeyed (UnkeyedVdom.FlexibleContent (measure, render))
>>>>>>> 9ba7e0a1

    /// Attach a semantic tag to this node. Tags are metadata only and do not
    /// affect rendering or layout.
    ///
    /// If VdomTagging.Enabled is false, this is a no-op returning the input unchanged.
    static member withTag (tag : string) (vdom : Vdom<'bounds>) : Vdom<'bounds> =
        if not VdomTagging.Enabled then
            vdom
        else
            match vdom with
            | Vdom.Unkeyed inner ->
                let wrappedInner = UnkeyedVdom.Tag (tag, Vdom.Unkeyed inner)
                Vdom.Unkeyed wrappedInner
            | Vdom.Keyed inner ->
                // Extract the inner content, wrap it in a Tag, then re-key it
                let (KeyedVdom (key, innerUnkeyed)) = inner
                let wrappedInner = UnkeyedVdom.Tag (tag, Vdom.Unkeyed innerUnkeyed)
                let rekeyedInner = KeyedVdom (key, wrappedInner)
                Vdom.Keyed rekeyedInner

    /// Produce a human-readable tree representation of the VDOM structure,
    /// including tags and keys.
    static member debugDump (vdom : Vdom<'bounds>) : string =
        let sb = System.Text.StringBuilder ()

        let rec dumpVdom (indent : string) (vdom : Vdom<'bounds>) : unit =
            match vdom with
            | Vdom.Keyed keyed -> dumpKeyedVdom indent keyed
            | Vdom.Unkeyed unkeyed -> dumpUnkeyedVdom indent unkeyed

<<<<<<< HEAD
        and dumpKeyedVdom (indent : string) (KeyedVdom.WithKey (key, inner)) : unit =
            sb.AppendLine (sprintf "%sKey: %s" indent (NodeKey.toHumanReadableString key))
            |> ignore

=======
        and dumpKeyedVdom (indent : string) (KeyedVdom (key, inner)) : unit =
            sb.AppendLine (sprintf "%sKey: %s" indent (NodeKey.toString key)) |> ignore
>>>>>>> 9ba7e0a1
            dumpUnkeyedVdom (indent + "  ") inner

        and dumpUnkeyedVdom (indent : string) (vdom : UnkeyedVdom<'bounds>) : unit =
            match vdom with
            | UnkeyedVdom.Empty -> sb.AppendLine (sprintf "%sEmpty" indent) |> ignore
            | UnkeyedVdom.TextContent (content, style, alignment, focused) ->
                let truncated =
                    if content.Length > 50 then
                        content.Substring (0, 47) + "..."
                    else
                        content

                let focusedStr = if focused then " (focused)" else ""

                let alignmentStr =
                    match alignment with
                    | ContentAlignment.Centered -> "centered"
                    | ContentAlignment.TopLeft -> "top-left"

                sb.AppendLine (
                    sprintf
                        "%sText: \"%s\" [%s]%s"
                        indent
                        (truncated.Replace("\n", "\\n").Replace ("\r", "\\r"))
                        alignmentStr
                        focusedStr
                )
                |> ignore
            | UnkeyedVdom.Bordered inner ->
                sb.AppendLine (sprintf "%sBordered:" indent) |> ignore
                dumpVdom (indent + "  ") inner
            | UnkeyedVdom.PanelSplit (direction, behaviour, c1, c2) ->
                let dirStr =
                    match direction with
                    | Vertical -> "Vertical"
                    | Horizontal -> "Horizontal"

                let behavStr =
                    match behaviour with
                    | SplitBehaviour.Proportion p -> sprintf "Proportion %.2f" p
                    | SplitBehaviour.Absolute n -> sprintf "Absolute %d" n
                    | SplitBehaviour.Auto -> "Auto"

                sb.AppendLine (sprintf "%sPanelSplit: %s %s" indent dirStr behavStr) |> ignore
                sb.AppendLine (sprintf "%s  First:" indent) |> ignore
                dumpVdom (indent + "    ") c1
                sb.AppendLine (sprintf "%s  Second:" indent) |> ignore
                dumpVdom (indent + "    ") c2
            | UnkeyedVdom.Focusable (isFirstToFocus, isInitiallyFocused, inner) ->
                let flags = ResizeArray<string> ()

                if isFirstToFocus then
                    flags.Add "firstToFocus"

                if isInitiallyFocused then
                    flags.Add "initiallyFocused"

                let flagsStr =
                    if flags.Count > 0 then
                        sprintf " [%s]" (String.concat ", " flags)
                    else
                        ""

                sb.AppendLine (sprintf "%sFocusable%s:" indent flagsStr) |> ignore
                dumpKeyedVdom (indent + "  ") inner
            | UnkeyedVdom.FlexibleContent _ -> sb.AppendLine (sprintf "%sFlexibleContent <function>" indent) |> ignore
            | UnkeyedVdom.Tag (tag, inner) ->
                sb.AppendLine (sprintf "%sTag: %s" indent tag) |> ignore
                dumpVdom (indent + "  ") inner

        dumpVdom "" vdom
        sb.ToString ()

    /// Produce a human-readable tree representation of the VDOM structure,
    /// including tags and keys.
    static member debugDump (vdom : KeyedVdom<'bounds>) : string = Vdom.debugDump (Vdom.Keyed vdom)

[<RequireQualifiedAccess>]
module KeyedVdom =
    /// Attach a semantic tag to this node. Tags are metadata only and do not
    /// affect rendering or layout.
    ///
    /// If VdomTagging.Enabled is false, this is a no-op returning the input unchanged.
    let withTag (tag : string) (vdom : KeyedVdom<'bounds>) : KeyedVdom<'bounds> =
        if not VdomTagging.Enabled then
            vdom
        else
            let (KeyedVdom (key, innerUnkeyed)) = vdom
            let wrappedInner = UnkeyedVdom.Tag (tag, Vdom.Unkeyed innerUnkeyed)
            KeyedVdom (key, wrappedInner)

    /// Produce a human-readable tree representation of the VDOM structure,
    /// including tags and keys.
    let debugDump (vdom : KeyedVdom<'bounds>) : string = Vdom.debugDump (Vdom.Keyed vdom)<|MERGE_RESOLUTION|>--- conflicted
+++ resolved
@@ -75,30 +75,13 @@
     /// Content starts at the top-left corner and wraps.
     | TopLeft
 
-<<<<<<< HEAD
 type internal FlexibleContent =
     {
         Measure : MeasureConstraints -> MeasuredSize
-        Render : Rectangle -> KeylessVdom<DesiredBounds>
+        Render : Rectangle -> Vdom<DesiredBounds>
     }
 
-and internal UnkeyedVdom<'bounds> =
-    | Bordered of KeylessVdom<'bounds>
-    | PanelSplit of SplitDirection * SplitBehaviour * child1 : KeylessVdom<'bounds> * child2 : KeylessVdom<'bounds>
-    | TextContent of content : string * style : CellStyle * alignment : ContentAlignment * focused : bool
-    | Focusable of isFirstToFocus : bool * isInitiallyFocused : bool * KeyedVdom<'bounds>
-    | Empty
-    | FlexibleContent of FlexibleContent
-    | Tag of tag : string * inner : KeylessVdom<'bounds>
-
-and internal KeyedVdom<'bounds> = | WithKey of NodeKey * UnkeyedVdom<'bounds>
-
-and internal KeylessVdom<'bounds> =
-    private
-=======
-[<NoEquality ; NoComparison>]
-type Vdom<'bounds> =
->>>>>>> 9ba7e0a1
+and [<NoEquality ; NoComparison>] Vdom<'bounds> =
     | Keyed of KeyedVdom<'bounds>
     | Unkeyed of UnkeyedVdom<'bounds>
 
@@ -111,7 +94,7 @@
     | TextContent of content : string * style : CellStyle * alignment : ContentAlignment * focused : bool
     | Focusable of isFirstToFocus : bool * isInitiallyFocused : bool * KeyedVdom<'bounds>
     | Empty
-    | FlexibleContent of measure : (MeasureConstraints -> MeasuredSize) * render : (Rectangle -> Vdom<DesiredBounds>)
+    | FlexibleContent of FlexibleContent
     | Tag of tag : string * inner : Vdom<'bounds>
 
 [<Sealed>]
@@ -336,7 +319,7 @@
     /// It's up to you to ensure that at most one component has a given key within a single Vdom.
     static member withKey (key : NodeKey) (vdom : Vdom<'bounds>) : KeyedVdom<'bounds> =
         match vdom with
-        | Vdom.Keyed (KeyedVdom.KeyedVdom (_prevKey, vdom)) -> KeyedVdom.KeyedVdom (key, vdom)
+        | Vdom.Keyed (KeyedVdom (_prevKey, vdom)) -> KeyedVdom (key, vdom)
         | Vdom.Unkeyed vdom -> KeyedVdom (key, vdom)
 
     /// Mark a keyed node as focusable, for the purposes of the automatic focus tracking system.
@@ -419,22 +402,13 @@
         (render : Rectangle -> Vdom<DesiredBounds>)
         : Vdom<DesiredBounds>
         =
-<<<<<<< HEAD
-        let renderInternal (bounds : Rectangle) : KeylessVdom<DesiredBounds> =
-            match render bounds with
-            | Vdom.Keyed (_, teq) -> VdomUtils.teqUnreachable' teq
-            | Vdom.Unkeyed (vdom, _) -> KeylessVdom.Unkeyed vdom
-
         let content =
             {
                 Measure = measure
-                Render = renderInternal
+                Render = render
             }
 
-        Vdom.Unkeyed (UnkeyedVdom.FlexibleContent content, Teq.refl)
-=======
-        Vdom.Unkeyed (UnkeyedVdom.FlexibleContent (measure, render))
->>>>>>> 9ba7e0a1
+        Vdom.Unkeyed (UnkeyedVdom.FlexibleContent content)
 
     /// Attach a semantic tag to this node. Tags are metadata only and do not
     /// affect rendering or layout.
@@ -465,15 +439,10 @@
             | Vdom.Keyed keyed -> dumpKeyedVdom indent keyed
             | Vdom.Unkeyed unkeyed -> dumpUnkeyedVdom indent unkeyed
 
-<<<<<<< HEAD
-        and dumpKeyedVdom (indent : string) (KeyedVdom.WithKey (key, inner)) : unit =
+        and dumpKeyedVdom (indent : string) (KeyedVdom (key, inner)) : unit =
             sb.AppendLine (sprintf "%sKey: %s" indent (NodeKey.toHumanReadableString key))
             |> ignore
 
-=======
-        and dumpKeyedVdom (indent : string) (KeyedVdom (key, inner)) : unit =
-            sb.AppendLine (sprintf "%sKey: %s" indent (NodeKey.toString key)) |> ignore
->>>>>>> 9ba7e0a1
             dumpUnkeyedVdom (indent + "  ") inner
 
         and dumpUnkeyedVdom (indent : string) (vdom : UnkeyedVdom<'bounds>) : unit =
