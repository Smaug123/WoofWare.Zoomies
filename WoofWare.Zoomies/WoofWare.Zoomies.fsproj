--- conflicted
+++ resolved
@@ -50,11 +50,7 @@
     <Compile Include="WorldFreezer.fs" />
     <Compile Include="VdomContext.fs" />
     <Compile Include="Layout.fs" />
-<<<<<<< HEAD
-    <Compile Include="VdomExtensions.fs" />
-=======
     <Compile Include="VdomBounds.fs" />
->>>>>>> ae472762
     <Compile Include="Render.fs" />
     <Compile Include="App.fs" />
     <Compile Include="Components\Button.fs" />
