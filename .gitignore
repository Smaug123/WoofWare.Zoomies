--- conflicted
+++ resolved
@@ -16,11 +16,8 @@
 .DS_Store
 
 GeneratedStopwatch.fs
-<<<<<<< HEAD
 .claude/
-=======
 
 # FsDocs output
 output/
-.fsdocs/
->>>>>>> aaa693ac
+.fsdocs/