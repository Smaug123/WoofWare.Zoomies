--- conflicted
+++ resolved
@@ -50,13 +50,8 @@
         sb.ToString ()
 
     let make' (width : unit -> int) (height : unit -> int) : IConsole * ConsoleHarness =
-<<<<<<< HEAD
-        // TODO: cope with resizes
-        let mutable fake = empty (width ()) (height ())
-=======
         // TODO: make console dynamically resize
         let fake = empty (height ()) (width ())
->>>>>>> e077fa30
 
         let result =
             {
@@ -64,17 +59,9 @@
                 ForegroundColor = fun () -> ConsoleColor.White
                 WindowWidth = width
                 WindowHeight = height
-<<<<<<< HEAD
-                Execute = fun op -> execute fake op
-=======
                 Execute = execute fake
->>>>>>> e077fa30
             }
 
         result, fake
 
-<<<<<<< HEAD
-    let make () = make' (fun () -> 80) (fun () -> 10)
-=======
-    let make () : IConsole * ConsoleHarness = make' (fun () -> 80) (fun () -> 10)
->>>>>>> e077fa30
+    let make () : IConsole * ConsoleHarness = make' (fun () -> 80) (fun () -> 10)