--- conflicted
+++ resolved
@@ -44,17 +44,9 @@
                     world.KeyAvailable
                     world.ReadKey
 
-            let vdom (_ctx : IVdomContext<_>) (_state : NoState) : Vdom<DesiredBounds> = Vdom.empty
+            let vdom (_ctx : IVdomContext<_>) (_state : unit) : Vdom<DesiredBounds> = Vdom.empty
 
-<<<<<<< HEAD
-            let processWorld (_bridge : IWorldBridge<unit>) =
-                { new WorldProcessor<unit, unit, NoState> with
-                    member _.ProcessWorld (_inputs, _renderState, state) = ProcessWorldResult.make state
-                    member _.ProcessPostLayoutEvents (_events, _ctx, state) = state
-                }
-=======
             let processWorld (_bridge : IWorldBridge<unit>) = WorldProcessor.passthrough
->>>>>>> b54db391
 
             let resolver = ActivationResolver.none
 
@@ -67,7 +59,7 @@
                     clock.GetUtcNow
                     ctrlCHandler
                     worldFreezer
-                    NoState
+                    ()
                     (fun _ -> false)
                     processWorld
                     vdom
