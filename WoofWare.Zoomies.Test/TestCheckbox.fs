--- conflicted
+++ resolved
@@ -36,15 +36,7 @@
                 // Give the checkbox 0 rows (split at row 5 in a 5-row terminal)
                 Vdom.panelSplitAbsolute (SplitDirection.Horizontal, 5, topContent, checkbox)
 
-<<<<<<< HEAD
-            let processWorld =
-                { new WorldProcessor<unit, unit, FakeUnit> with
-                    member _.ProcessWorld (worldChanges, _, state) = ProcessWorldResult.make state
-                    member _.ProcessPostLayoutEvents (_events, _ctx, state) = state
-                }
-=======
             let processWorld = WorldProcessor.passthrough
->>>>>>> b54db391
 
             let world = MockWorld.make ()
 
