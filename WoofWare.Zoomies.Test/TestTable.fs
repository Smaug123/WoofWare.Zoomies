--- conflicted
+++ resolved
@@ -18,8 +18,7 @@
     let tearDown () =
         GlobalBuilderConfig.updateAllSnapshots ()
 
-    [<Struct>]
-    type State = | NoState
+    type State = unit
 
     [<Test>]
     let ``empty table`` () =
@@ -40,28 +39,19 @@
 
             let haveFrameworkHandleFocus _ = false
 
-<<<<<<< HEAD
-            let processWorld =
-                { new WorldProcessor<unit, unit, State> with
-                    member _.ProcessWorld (inputs, renderState, state) = ProcessWorldResult.make state
-                    member _.ProcessPostLayoutEvents (_events, _ctx, state) = state
-                }
-=======
-            let processWorld = WorldProcessor.passthrough
->>>>>>> b54db391
-
-            let renderState = RenderState.make<unit> console MockTime.getStaticUtcNow None
-
-            App.pumpOnce
-                worldFreezer
-                NoState
-                haveFrameworkHandleFocus
-                renderState
-                processWorld
-                vdom
-                ActivationResolver.none
-                (fun () -> false)
-            |> ignore<State>
+            let processWorld = WorldProcessor.passthrough
+
+            let renderState = RenderState.make<unit> console MockTime.getStaticUtcNow None
+
+            App.pumpOnce
+                worldFreezer
+                ()
+                haveFrameworkHandleFocus
+                renderState
+                processWorld
+                vdom
+                ActivationResolver.none
+                (fun () -> false)
 
             expect {
                 snapshot
@@ -101,28 +91,19 @@
 
             let haveFrameworkHandleFocus _ = false
 
-<<<<<<< HEAD
-            let processWorld =
-                { new WorldProcessor<unit, unit, State> with
-                    member _.ProcessWorld (inputs, renderState, state) = ProcessWorldResult.make state
-                    member _.ProcessPostLayoutEvents (_events, _ctx, state) = state
-                }
-=======
-            let processWorld = WorldProcessor.passthrough
->>>>>>> b54db391
-
-            let renderState = RenderState.make<unit> console MockTime.getStaticUtcNow None
-
-            App.pumpOnce
-                worldFreezer
-                NoState
-                haveFrameworkHandleFocus
-                renderState
-                processWorld
-                vdom
-                ActivationResolver.none
-                (fun () -> false)
-            |> ignore<State>
+            let processWorld = WorldProcessor.passthrough
+
+            let renderState = RenderState.make<unit> console MockTime.getStaticUtcNow None
+
+            App.pumpOnce
+                worldFreezer
+                ()
+                haveFrameworkHandleFocus
+                renderState
+                processWorld
+                vdom
+                ActivationResolver.none
+                (fun () -> false)
 
             expect {
                 snapshot
@@ -163,28 +144,19 @@
 
             let haveFrameworkHandleFocus _ = false
 
-<<<<<<< HEAD
-            let processWorld =
-                { new WorldProcessor<unit, unit, State> with
-                    member _.ProcessWorld (inputs, renderState, state) = ProcessWorldResult.make state
-                    member _.ProcessPostLayoutEvents (_events, _ctx, state) = state
-                }
-=======
-            let processWorld = WorldProcessor.passthrough
->>>>>>> b54db391
-
-            let renderState = RenderState.make<unit> console MockTime.getStaticUtcNow None
-
-            App.pumpOnce
-                worldFreezer
-                NoState
-                haveFrameworkHandleFocus
-                renderState
-                processWorld
-                vdom
-                ActivationResolver.none
-                (fun () -> false)
-            |> ignore<State>
+            let processWorld = WorldProcessor.passthrough
+
+            let renderState = RenderState.make<unit> console MockTime.getStaticUtcNow None
+
+            App.pumpOnce
+                worldFreezer
+                ()
+                haveFrameworkHandleFocus
+                renderState
+                processWorld
+                vdom
+                ActivationResolver.none
+                (fun () -> false)
 
             expect {
                 snapshot
@@ -224,28 +196,19 @@
 
             let haveFrameworkHandleFocus _ = false
 
-<<<<<<< HEAD
-            let processWorld =
-                { new WorldProcessor<unit, unit, State> with
-                    member _.ProcessWorld (inputs, renderState, state) = ProcessWorldResult.make state
-                    member _.ProcessPostLayoutEvents (_events, _ctx, state) = state
-                }
-=======
-            let processWorld = WorldProcessor.passthrough
->>>>>>> b54db391
-
-            let renderState = RenderState.make<unit> console MockTime.getStaticUtcNow None
-
-            App.pumpOnce
-                worldFreezer
-                NoState
-                haveFrameworkHandleFocus
-                renderState
-                processWorld
-                vdom
-                ActivationResolver.none
-                (fun () -> false)
-            |> ignore<State>
+            let processWorld = WorldProcessor.passthrough
+
+            let renderState = RenderState.make<unit> console MockTime.getStaticUtcNow None
+
+            App.pumpOnce
+                worldFreezer
+                ()
+                haveFrameworkHandleFocus
+                renderState
+                processWorld
+                vdom
+                ActivationResolver.none
+                (fun () -> false)
 
             expect {
                 snapshot
@@ -285,28 +248,19 @@
 
             let haveFrameworkHandleFocus _ = false
 
-<<<<<<< HEAD
-            let processWorld =
-                { new WorldProcessor<unit, unit, State> with
-                    member _.ProcessWorld (inputs, renderState, state) = ProcessWorldResult.make state
-                    member _.ProcessPostLayoutEvents (_events, _ctx, state) = state
-                }
-=======
-            let processWorld = WorldProcessor.passthrough
->>>>>>> b54db391
-
-            let renderState = RenderState.make<unit> console MockTime.getStaticUtcNow None
-
-            App.pumpOnce
-                worldFreezer
-                NoState
-                haveFrameworkHandleFocus
-                renderState
-                processWorld
-                vdom
-                ActivationResolver.none
-                (fun () -> false)
-            |> ignore<State>
+            let processWorld = WorldProcessor.passthrough
+
+            let renderState = RenderState.make<unit> console MockTime.getStaticUtcNow None
+
+            App.pumpOnce
+                worldFreezer
+                ()
+                haveFrameworkHandleFocus
+                renderState
+                processWorld
+                vdom
+                ActivationResolver.none
+                (fun () -> false)
 
             expect {
                 snapshot
@@ -347,28 +301,19 @@
 
             let haveFrameworkHandleFocus _ = false
 
-<<<<<<< HEAD
-            let processWorld =
-                { new WorldProcessor<unit, unit, State> with
-                    member _.ProcessWorld (inputs, renderState, state) = ProcessWorldResult.make state
-                    member _.ProcessPostLayoutEvents (_events, _ctx, state) = state
-                }
-=======
-            let processWorld = WorldProcessor.passthrough
->>>>>>> b54db391
-
-            let renderState = RenderState.make<unit> console MockTime.getStaticUtcNow None
-
-            App.pumpOnce
-                worldFreezer
-                NoState
-                haveFrameworkHandleFocus
-                renderState
-                processWorld
-                vdom
-                ActivationResolver.none
-                (fun () -> false)
-            |> ignore<State>
+            let processWorld = WorldProcessor.passthrough
+
+            let renderState = RenderState.make<unit> console MockTime.getStaticUtcNow None
+
+            App.pumpOnce
+                worldFreezer
+                ()
+                haveFrameworkHandleFocus
+                renderState
+                processWorld
+                vdom
+                ActivationResolver.none
+                (fun () -> false)
 
             expect {
                 snapshot
@@ -417,28 +362,19 @@
 
             let haveFrameworkHandleFocus _ = false
 
-<<<<<<< HEAD
-            let processWorld =
-                { new WorldProcessor<unit, unit, State> with
-                    member _.ProcessWorld (inputs, renderState, state) = ProcessWorldResult.make state
-                    member _.ProcessPostLayoutEvents (_events, _ctx, state) = state
-                }
-=======
-            let processWorld = WorldProcessor.passthrough
->>>>>>> b54db391
-
-            let renderState = RenderState.make<unit> console MockTime.getStaticUtcNow None
-
-            App.pumpOnce
-                worldFreezer
-                NoState
-                haveFrameworkHandleFocus
-                renderState
-                processWorld
-                vdom
-                ActivationResolver.none
-                (fun () -> false)
-            |> ignore<State>
+            let processWorld = WorldProcessor.passthrough
+
+            let renderState = RenderState.make<unit> console MockTime.getStaticUtcNow None
+
+            App.pumpOnce
+                worldFreezer
+                ()
+                haveFrameworkHandleFocus
+                renderState
+                processWorld
+                vdom
+                ActivationResolver.none
+                (fun () -> false)
 
             expect {
                 snapshot
@@ -480,28 +416,19 @@
 
             let haveFrameworkHandleFocus _ = false
 
-<<<<<<< HEAD
-            let processWorld =
-                { new WorldProcessor<unit, unit, State> with
-                    member _.ProcessWorld (inputs, renderState, state) = ProcessWorldResult.make state
-                    member _.ProcessPostLayoutEvents (_events, _ctx, state) = state
-                }
-=======
-            let processWorld = WorldProcessor.passthrough
->>>>>>> b54db391
-
-            let renderState = RenderState.make<unit> console MockTime.getStaticUtcNow None
-
-            App.pumpOnce
-                worldFreezer
-                NoState
-                haveFrameworkHandleFocus
-                renderState
-                processWorld
-                vdom
-                ActivationResolver.none
-                (fun () -> false)
-            |> ignore<State>
+            let processWorld = WorldProcessor.passthrough
+
+            let renderState = RenderState.make<unit> console MockTime.getStaticUtcNow None
+
+            App.pumpOnce
+                worldFreezer
+                ()
+                haveFrameworkHandleFocus
+                renderState
+                processWorld
+                vdom
+                ActivationResolver.none
+                (fun () -> false)
 
             expect {
                 snapshot
@@ -542,28 +469,19 @@
 
             let haveFrameworkHandleFocus _ = false
 
-<<<<<<< HEAD
-            let processWorld =
-                { new WorldProcessor<unit, unit, State> with
-                    member _.ProcessWorld (inputs, renderState, state) = ProcessWorldResult.make state
-                    member _.ProcessPostLayoutEvents (_events, _ctx, state) = state
-                }
-=======
-            let processWorld = WorldProcessor.passthrough
->>>>>>> b54db391
-
-            let renderState = RenderState.make<unit> console MockTime.getStaticUtcNow None
-
-            App.pumpOnce
-                worldFreezer
-                NoState
-                haveFrameworkHandleFocus
-                renderState
-                processWorld
-                vdom
-                ActivationResolver.none
-                (fun () -> false)
-            |> ignore<State>
+            let processWorld = WorldProcessor.passthrough
+
+            let renderState = RenderState.make<unit> console MockTime.getStaticUtcNow None
+
+            App.pumpOnce
+                worldFreezer
+                ()
+                haveFrameworkHandleFocus
+                renderState
+                processWorld
+                vdom
+                ActivationResolver.none
+                (fun () -> false)
 
             expect {
                 snapshot
@@ -598,28 +516,19 @@
 
             let haveFrameworkHandleFocus _ = false
 
-<<<<<<< HEAD
-            let processWorld =
-                { new WorldProcessor<unit, unit, State> with
-                    member _.ProcessWorld (inputs, renderState, state) = ProcessWorldResult.make state
-                    member _.ProcessPostLayoutEvents (_events, _ctx, state) = state
-                }
-=======
-            let processWorld = WorldProcessor.passthrough
->>>>>>> b54db391
-
-            let renderState = RenderState.make<unit> console MockTime.getStaticUtcNow None
-
-            App.pumpOnce
-                worldFreezer
-                NoState
-                haveFrameworkHandleFocus
-                renderState
-                processWorld
-                vdom
-                ActivationResolver.none
-                (fun () -> false)
-            |> ignore<State>
+            let processWorld = WorldProcessor.passthrough
+
+            let renderState = RenderState.make<unit> console MockTime.getStaticUtcNow None
+
+            App.pumpOnce
+                worldFreezer
+                ()
+                haveFrameworkHandleFocus
+                renderState
+                processWorld
+                vdom
+                ActivationResolver.none
+                (fun () -> false)
 
             expect {
                 snapshot
@@ -662,28 +571,19 @@
 
             let haveFrameworkHandleFocus _ = false
 
-<<<<<<< HEAD
-            let processWorld =
-                { new WorldProcessor<unit, unit, State> with
-                    member _.ProcessWorld (inputs, renderState, state) = ProcessWorldResult.make state
-                    member _.ProcessPostLayoutEvents (_events, _ctx, state) = state
-                }
-=======
-            let processWorld = WorldProcessor.passthrough
->>>>>>> b54db391
-
-            let renderState = RenderState.make<unit> console MockTime.getStaticUtcNow None
-
-            App.pumpOnce
-                worldFreezer
-                NoState
-                haveFrameworkHandleFocus
-                renderState
-                processWorld
-                vdom
-                ActivationResolver.none
-                (fun () -> false)
-            |> ignore<State>
+            let processWorld = WorldProcessor.passthrough
+
+            let renderState = RenderState.make<unit> console MockTime.getStaticUtcNow None
+
+            App.pumpOnce
+                worldFreezer
+                ()
+                haveFrameworkHandleFocus
+                renderState
+                processWorld
+                vdom
+                ActivationResolver.none
+                (fun () -> false)
 
             expect {
                 snapshot
@@ -731,28 +631,19 @@
 
             let haveFrameworkHandleFocus _ = false
 
-<<<<<<< HEAD
-            let processWorld =
-                { new WorldProcessor<unit, unit, State> with
-                    member _.ProcessWorld (inputs, renderState, state) = ProcessWorldResult.make state
-                    member _.ProcessPostLayoutEvents (_events, _ctx, state) = state
-                }
-=======
-            let processWorld = WorldProcessor.passthrough
->>>>>>> b54db391
-
-            let renderState = RenderState.make<unit> console MockTime.getStaticUtcNow None
-
-            App.pumpOnce
-                worldFreezer
-                NoState
-                haveFrameworkHandleFocus
-                renderState
-                processWorld
-                vdom
-                ActivationResolver.none
-                (fun () -> false)
-            |> ignore<State>
+            let processWorld = WorldProcessor.passthrough
+
+            let renderState = RenderState.make<unit> console MockTime.getStaticUtcNow None
+
+            App.pumpOnce
+                worldFreezer
+                ()
+                haveFrameworkHandleFocus
+                renderState
+                processWorld
+                vdom
+                ActivationResolver.none
+                (fun () -> false)
 
             expect {
                 snapshot
@@ -800,28 +691,19 @@
 
             let haveFrameworkHandleFocus _ = false
 
-<<<<<<< HEAD
-            let processWorld =
-                { new WorldProcessor<unit, unit, State> with
-                    member _.ProcessWorld (inputs, renderState, state) = ProcessWorldResult.make state
-                    member _.ProcessPostLayoutEvents (_events, _ctx, state) = state
-                }
-=======
-            let processWorld = WorldProcessor.passthrough
->>>>>>> b54db391
-
-            let renderState = RenderState.make<unit> console MockTime.getStaticUtcNow None
-
-            App.pumpOnce
-                worldFreezer
-                NoState
-                haveFrameworkHandleFocus
-                renderState
-                processWorld
-                vdom
-                ActivationResolver.none
-                (fun () -> false)
-            |> ignore<State>
+            let processWorld = WorldProcessor.passthrough
+
+            let renderState = RenderState.make<unit> console MockTime.getStaticUtcNow None
+
+            App.pumpOnce
+                worldFreezer
+                ()
+                haveFrameworkHandleFocus
+                renderState
+                processWorld
+                vdom
+                ActivationResolver.none
+                (fun () -> false)
 
             expect {
                 snapshot
@@ -869,28 +751,19 @@
 
             let haveFrameworkHandleFocus _ = false
 
-<<<<<<< HEAD
-            let processWorld =
-                { new WorldProcessor<unit, unit, State> with
-                    member _.ProcessWorld (inputs, renderState, state) = ProcessWorldResult.make state
-                    member _.ProcessPostLayoutEvents (_events, _ctx, state) = state
-                }
-=======
-            let processWorld = WorldProcessor.passthrough
->>>>>>> b54db391
-
-            let renderState = RenderState.make<unit> console MockTime.getStaticUtcNow None
-
-            App.pumpOnce
-                worldFreezer
-                NoState
-                haveFrameworkHandleFocus
-                renderState
-                processWorld
-                vdom
-                ActivationResolver.none
-                (fun () -> false)
-            |> ignore<State>
+            let processWorld = WorldProcessor.passthrough
+
+            let renderState = RenderState.make<unit> console MockTime.getStaticUtcNow None
+
+            App.pumpOnce
+                worldFreezer
+                ()
+                haveFrameworkHandleFocus
+                renderState
+                processWorld
+                vdom
+                ActivationResolver.none
+                (fun () -> false)
 
             expect {
                 snapshot
@@ -928,28 +801,19 @@
 
             let haveFrameworkHandleFocus _ = false
 
-<<<<<<< HEAD
-            let processWorld =
-                { new WorldProcessor<unit, unit, State> with
-                    member _.ProcessWorld (inputs, renderState, state) = ProcessWorldResult.make state
-                    member _.ProcessPostLayoutEvents (_events, _ctx, state) = state
-                }
-=======
-            let processWorld = WorldProcessor.passthrough
->>>>>>> b54db391
-
-            let renderState = RenderState.make<unit> console MockTime.getStaticUtcNow None
-
-            App.pumpOnce
-                worldFreezer
-                NoState
-                haveFrameworkHandleFocus
-                renderState
-                processWorld
-                vdom
-                ActivationResolver.none
-                (fun () -> false)
-            |> ignore<State>
+            let processWorld = WorldProcessor.passthrough
+
+            let renderState = RenderState.make<unit> console MockTime.getStaticUtcNow None
+
+            App.pumpOnce
+                worldFreezer
+                ()
+                haveFrameworkHandleFocus
+                renderState
+                processWorld
+                vdom
+                ActivationResolver.none
+                (fun () -> false)
 
             expect {
                 snapshot
@@ -995,28 +859,19 @@
 
             let haveFrameworkHandleFocus _ = false
 
-<<<<<<< HEAD
-            let processWorld =
-                { new WorldProcessor<unit, unit, State> with
-                    member _.ProcessWorld (inputs, renderState, state) = ProcessWorldResult.make state
-                    member _.ProcessPostLayoutEvents (_events, _ctx, state) = state
-                }
-=======
-            let processWorld = WorldProcessor.passthrough
->>>>>>> b54db391
-
-            let renderState = RenderState.make<unit> console MockTime.getStaticUtcNow None
-
-            App.pumpOnce
-                worldFreezer
-                NoState
-                haveFrameworkHandleFocus
-                renderState
-                processWorld
-                vdom
-                ActivationResolver.none
-                (fun () -> false)
-            |> ignore<State>
+            let processWorld = WorldProcessor.passthrough
+
+            let renderState = RenderState.make<unit> console MockTime.getStaticUtcNow None
+
+            App.pumpOnce
+                worldFreezer
+                ()
+                haveFrameworkHandleFocus
+                renderState
+                processWorld
+                vdom
+                ActivationResolver.none
+                (fun () -> false)
 
             expect {
                 snapshot
@@ -1060,28 +915,19 @@
 
             let haveFrameworkHandleFocus _ = false
 
-<<<<<<< HEAD
-            let processWorld =
-                { new WorldProcessor<unit, unit, State> with
-                    member _.ProcessWorld (inputs, renderState, state) = ProcessWorldResult.make state
-                    member _.ProcessPostLayoutEvents (_events, _ctx, state) = state
-                }
-=======
-            let processWorld = WorldProcessor.passthrough
->>>>>>> b54db391
-
-            let renderState = RenderState.make<unit> console MockTime.getStaticUtcNow None
-
-            App.pumpOnce
-                worldFreezer
-                NoState
-                haveFrameworkHandleFocus
-                renderState
-                processWorld
-                vdom
-                ActivationResolver.none
-                (fun () -> false)
-            |> ignore<State>
+            let processWorld = WorldProcessor.passthrough
+
+            let renderState = RenderState.make<unit> console MockTime.getStaticUtcNow None
+
+            App.pumpOnce
+                worldFreezer
+                ()
+                haveFrameworkHandleFocus
+                renderState
+                processWorld
+                vdom
+                ActivationResolver.none
+                (fun () -> false)
 
             expect {
                 snapshot
@@ -1125,28 +971,19 @@
 
             let haveFrameworkHandleFocus _ = false
 
-<<<<<<< HEAD
-            let processWorld =
-                { new WorldProcessor<unit, unit, State> with
-                    member _.ProcessWorld (inputs, renderState, state) = ProcessWorldResult.make state
-                    member _.ProcessPostLayoutEvents (_events, _ctx, state) = state
-                }
-=======
-            let processWorld = WorldProcessor.passthrough
->>>>>>> b54db391
-
-            let renderState = RenderState.make<unit> console MockTime.getStaticUtcNow None
-
-            App.pumpOnce
-                worldFreezer
-                NoState
-                haveFrameworkHandleFocus
-                renderState
-                processWorld
-                vdom
-                ActivationResolver.none
-                (fun () -> false)
-            |> ignore<State>
+            let processWorld = WorldProcessor.passthrough
+
+            let renderState = RenderState.make<unit> console MockTime.getStaticUtcNow None
+
+            App.pumpOnce
+                worldFreezer
+                ()
+                haveFrameworkHandleFocus
+                renderState
+                processWorld
+                vdom
+                ActivationResolver.none
+                (fun () -> false)
 
             expect {
                 snapshot
@@ -1195,28 +1032,19 @@
 
             let haveFrameworkHandleFocus _ = false
 
-<<<<<<< HEAD
-            let processWorld =
-                { new WorldProcessor<unit, unit, State> with
-                    member _.ProcessWorld (inputs, renderState, state) = ProcessWorldResult.make state
-                    member _.ProcessPostLayoutEvents (_events, _ctx, state) = state
-                }
-=======
-            let processWorld = WorldProcessor.passthrough
->>>>>>> b54db391
-
-            let renderState = RenderState.make<unit> console MockTime.getStaticUtcNow None
-
-            App.pumpOnce
-                worldFreezer
-                NoState
-                haveFrameworkHandleFocus
-                renderState
-                processWorld
-                vdom
-                ActivationResolver.none
-                (fun () -> false)
-            |> ignore<State>
+            let processWorld = WorldProcessor.passthrough
+
+            let renderState = RenderState.make<unit> console MockTime.getStaticUtcNow None
+
+            App.pumpOnce
+                worldFreezer
+                ()
+                haveFrameworkHandleFocus
+                renderState
+                processWorld
+                vdom
+                ActivationResolver.none
+                (fun () -> false)
 
             expect {
                 snapshot
@@ -1258,28 +1086,19 @@
 
             let haveFrameworkHandleFocus _ = false
 
-<<<<<<< HEAD
-            let processWorld =
-                { new WorldProcessor<unit, unit, State> with
-                    member _.ProcessWorld (inputs, renderState, state) = ProcessWorldResult.make state
-                    member _.ProcessPostLayoutEvents (_events, _ctx, state) = state
-                }
-=======
-            let processWorld = WorldProcessor.passthrough
->>>>>>> b54db391
-
-            let renderState = RenderState.make<unit> console MockTime.getStaticUtcNow None
-
-            App.pumpOnce
-                worldFreezer
-                NoState
-                haveFrameworkHandleFocus
-                renderState
-                processWorld
-                vdom
-                ActivationResolver.none
-                (fun () -> false)
-            |> ignore<State>
+            let processWorld = WorldProcessor.passthrough
+
+            let renderState = RenderState.make<unit> console MockTime.getStaticUtcNow None
+
+            App.pumpOnce
+                worldFreezer
+                ()
+                haveFrameworkHandleFocus
+                renderState
+                processWorld
+                vdom
+                ActivationResolver.none
+                (fun () -> false)
 
             expect {
                 snapshot
@@ -1318,28 +1137,19 @@
 
             let haveFrameworkHandleFocus _ = false
 
-<<<<<<< HEAD
-            let processWorld =
-                { new WorldProcessor<unit, unit, State> with
-                    member _.ProcessWorld (inputs, renderState, state) = ProcessWorldResult.make state
-                    member _.ProcessPostLayoutEvents (_events, _ctx, state) = state
-                }
-=======
-            let processWorld = WorldProcessor.passthrough
->>>>>>> b54db391
-
-            let renderState = RenderState.make<unit> console MockTime.getStaticUtcNow None
-
-            App.pumpOnce
-                worldFreezer
-                NoState
-                haveFrameworkHandleFocus
-                renderState
-                processWorld
-                vdom
-                ActivationResolver.none
-                (fun () -> false)
-            |> ignore<State>
+            let processWorld = WorldProcessor.passthrough
+
+            let renderState = RenderState.make<unit> console MockTime.getStaticUtcNow None
+
+            App.pumpOnce
+                worldFreezer
+                ()
+                haveFrameworkHandleFocus
+                renderState
+                processWorld
+                vdom
+                ActivationResolver.none
+                (fun () -> false)
 
             expect {
                 snapshot
@@ -1380,28 +1190,19 @@
 
             let haveFrameworkHandleFocus _ = false
 
-<<<<<<< HEAD
-            let processWorld =
-                { new WorldProcessor<unit, unit, State> with
-                    member _.ProcessWorld (inputs, renderState, state) = ProcessWorldResult.make state
-                    member _.ProcessPostLayoutEvents (_events, _ctx, state) = state
-                }
-=======
-            let processWorld = WorldProcessor.passthrough
->>>>>>> b54db391
-
-            let renderState = RenderState.make<unit> console MockTime.getStaticUtcNow None
-
-            App.pumpOnce
-                worldFreezer
-                NoState
-                haveFrameworkHandleFocus
-                renderState
-                processWorld
-                vdom
-                ActivationResolver.none
-                (fun () -> false)
-            |> ignore<State>
+            let processWorld = WorldProcessor.passthrough
+
+            let renderState = RenderState.make<unit> console MockTime.getStaticUtcNow None
+
+            App.pumpOnce
+                worldFreezer
+                ()
+                haveFrameworkHandleFocus
+                renderState
+                processWorld
+                vdom
+                ActivationResolver.none
+                (fun () -> false)
 
             // After sanitization all become Column.Proportion 0.01, dividing space equally
             expect {
@@ -1448,28 +1249,19 @@
 
             let haveFrameworkHandleFocus _ = false
 
-<<<<<<< HEAD
-            let processWorld =
-                { new WorldProcessor<unit, unit, State> with
-                    member _.ProcessWorld (inputs, renderState, state) = ProcessWorldResult.make state
-                    member _.ProcessPostLayoutEvents (_events, _ctx, state) = state
-                }
-=======
-            let processWorld = WorldProcessor.passthrough
->>>>>>> b54db391
-
-            let renderState = RenderState.make<unit> console MockTime.getStaticUtcNow None
-
-            App.pumpOnce
-                worldFreezer
-                NoState
-                haveFrameworkHandleFocus
-                renderState
-                processWorld
-                vdom
-                ActivationResolver.none
-                (fun () -> false)
-            |> ignore<State>
+            let processWorld = WorldProcessor.passthrough
+
+            let renderState = RenderState.make<unit> console MockTime.getStaticUtcNow None
+
+            App.pumpOnce
+                worldFreezer
+                ()
+                haveFrameworkHandleFocus
+                renderState
+                processWorld
+                vdom
+                ActivationResolver.none
+                (fun () -> false)
 
             expect {
                 snapshot
@@ -1515,28 +1307,19 @@
 
             let haveFrameworkHandleFocus _ = false
 
-<<<<<<< HEAD
-            let processWorld =
-                { new WorldProcessor<unit, unit, State> with
-                    member _.ProcessWorld (inputs, renderState, state) = ProcessWorldResult.make state
-                    member _.ProcessPostLayoutEvents (_events, _ctx, state) = state
-                }
-=======
-            let processWorld = WorldProcessor.passthrough
->>>>>>> b54db391
-
-            let renderState = RenderState.make<unit> console MockTime.getStaticUtcNow None
-
-            App.pumpOnce
-                worldFreezer
-                NoState
-                haveFrameworkHandleFocus
-                renderState
-                processWorld
-                vdom
-                ActivationResolver.none
-                (fun () -> false)
-            |> ignore<State>
+            let processWorld = WorldProcessor.passthrough
+
+            let renderState = RenderState.make<unit> console MockTime.getStaticUtcNow None
+
+            App.pumpOnce
+                worldFreezer
+                ()
+                haveFrameworkHandleFocus
+                renderState
+                processWorld
+                vdom
+                ActivationResolver.none
+                (fun () -> false)
 
             expect {
                 snapshot
@@ -1582,28 +1365,19 @@
 
             let haveFrameworkHandleFocus _ = false
 
-<<<<<<< HEAD
-            let processWorld =
-                { new WorldProcessor<unit, unit, State> with
-                    member _.ProcessWorld (inputs, renderState, state) = ProcessWorldResult.make state
-                    member _.ProcessPostLayoutEvents (_events, _ctx, state) = state
-                }
-=======
-            let processWorld = WorldProcessor.passthrough
->>>>>>> b54db391
-
-            let renderState = RenderState.make<unit> console MockTime.getStaticUtcNow None
-
-            App.pumpOnce
-                worldFreezer
-                NoState
-                haveFrameworkHandleFocus
-                renderState
-                processWorld
-                vdom
-                ActivationResolver.none
-                (fun () -> false)
-            |> ignore<State>
+            let processWorld = WorldProcessor.passthrough
+
+            let renderState = RenderState.make<unit> console MockTime.getStaticUtcNow None
+
+            App.pumpOnce
+                worldFreezer
+                ()
+                haveFrameworkHandleFocus
+                renderState
+                processWorld
+                vdom
+                ActivationResolver.none
+                (fun () -> false)
 
             expect {
                 snapshot
@@ -1931,15 +1705,7 @@
                     [| Column.Content ; Column.Proportion 1.0 |]
                     [||]
 
-<<<<<<< HEAD
-            let processWorld =
-                { new WorldProcessor<unit, unit, State> with
-                    member _.ProcessWorld (inputs, renderState, state) = ProcessWorldResult.make state
-                    member _.ProcessPostLayoutEvents (_events, _ctx, state) = state
-                }
-=======
-            let processWorld = WorldProcessor.passthrough
->>>>>>> b54db391
+            let processWorld = WorldProcessor.passthrough
 
             let renderState = RenderState.make<unit> console MockTime.getStaticUtcNow None
 
@@ -1952,7 +1718,7 @@
                 vdom
                 ActivationResolver.none
                 (fun () -> false)
-            |> ignore<State>
+            |> ignore
 
             let output = ConsoleHarness.toString terminal
 
@@ -2038,8 +1804,7 @@
 [<TestFixture>]
 [<Parallelizable(ParallelScope.All)>]
 module TestTablePerformance =
-    [<Struct>]
-    type State = | NoState
+    type State = unit
 
     [<Test>]
     let ``10x10 table renders without errors`` () =
@@ -2069,29 +1834,20 @@
 
             let haveFrameworkHandleFocus _ = false
 
-<<<<<<< HEAD
-            let processWorld =
-                { new WorldProcessor<unit, unit, State> with
-                    member _.ProcessWorld (inputs, renderState, state) = ProcessWorldResult.make state
-                    member _.ProcessPostLayoutEvents (_events, _ctx, state) = state
-                }
-=======
-            let processWorld = WorldProcessor.passthrough
->>>>>>> b54db391
+            let processWorld = WorldProcessor.passthrough
 
             let renderState = RenderState.make<unit> console MockTime.getStaticUtcNow None
 
             // Just verify it renders without throwing
             App.pumpOnce
                 worldFreezer
-                NoState
-                haveFrameworkHandleFocus
-                renderState
-                processWorld
-                vdom
-                ActivationResolver.none
-                (fun () -> false)
-            |> ignore<State>
+                ()
+                haveFrameworkHandleFocus
+                renderState
+                processWorld
+                vdom
+                ActivationResolver.none
+                (fun () -> false)
 
             // Verify first row rendered
             let output = ConsoleHarness.toString terminal
@@ -2126,28 +1882,19 @@
 
             let haveFrameworkHandleFocus _ = false
 
-<<<<<<< HEAD
-            let processWorld =
-                { new WorldProcessor<unit, unit, State> with
-                    member _.ProcessWorld (inputs, renderState, state) = ProcessWorldResult.make state
-                    member _.ProcessPostLayoutEvents (_events, _ctx, state) = state
-                }
-=======
-            let processWorld = WorldProcessor.passthrough
->>>>>>> b54db391
-
-            let renderState = RenderState.make<unit> console MockTime.getStaticUtcNow None
-
-            App.pumpOnce
-                worldFreezer
-                NoState
-                haveFrameworkHandleFocus
-                renderState
-                processWorld
-                vdom
-                ActivationResolver.none
-                (fun () -> false)
-            |> ignore<State>
+            let processWorld = WorldProcessor.passthrough
+
+            let renderState = RenderState.make<unit> console MockTime.getStaticUtcNow None
+
+            App.pumpOnce
+                worldFreezer
+                ()
+                haveFrameworkHandleFocus
+                renderState
+                processWorld
+                vdom
+                ActivationResolver.none
+                (fun () -> false)
 
             let output = ConsoleHarness.toString terminal
             output |> shouldContainText "0"
@@ -2181,28 +1928,19 @@
 
             let haveFrameworkHandleFocus _ = false
 
-<<<<<<< HEAD
-            let processWorld =
-                { new WorldProcessor<unit, unit, State> with
-                    member _.ProcessWorld (inputs, renderState, state) = ProcessWorldResult.make state
-                    member _.ProcessPostLayoutEvents (_events, _ctx, state) = state
-                }
-=======
-            let processWorld = WorldProcessor.passthrough
->>>>>>> b54db391
-
-            let renderState = RenderState.make<unit> console MockTime.getStaticUtcNow None
-
-            App.pumpOnce
-                worldFreezer
-                NoState
-                haveFrameworkHandleFocus
-                renderState
-                processWorld
-                vdom
-                ActivationResolver.none
-                (fun () -> false)
-            |> ignore<State>
+            let processWorld = WorldProcessor.passthrough
+
+            let renderState = RenderState.make<unit> console MockTime.getStaticUtcNow None
+
+            App.pumpOnce
+                worldFreezer
+                ()
+                haveFrameworkHandleFocus
+                renderState
+                processWorld
+                vdom
+                ActivationResolver.none
+                (fun () -> false)
 
             let output = ConsoleHarness.toString terminal
             output |> shouldContainText "C0"
