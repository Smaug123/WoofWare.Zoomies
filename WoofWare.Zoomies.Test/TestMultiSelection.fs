namespace WoofWare.Zoomies.Test

open System
open NUnit.Framework
open WoofWare.Expect
open WoofWare.Zoomies
open WoofWare.Zoomies.Components
open FsUnitTyped

[<TestFixture>]
[<Parallelizable(ParallelScope.All)>]
module TestMultiSelection =
    [<OneTimeSetUp>]
    let setUp () =
        // GlobalBuilderConfig.enterBulkUpdateMode ()
        ()

    [<OneTimeTearDown>]
    let tearDown () =
        GlobalBuilderConfig.updateAllSnapshots ()

    type State =
        {
            Selected : Set<string>
        }

    /// Simple event type for tests that only need viewport tracking
    type SimpleViewportEvent = | SimpleViewportInfo of SelectionListViewportInfo

    let itemAKey = NodeKey.make "item-a"
    let itemBKey = NodeKey.make "item-b"
    let itemCKey = NodeKey.make "item-c"
    let multiSelectPrefix = NodeKey.make "multi-select"

    [<Test>]
    let ``empty multi-selection`` () =
        task {
            let vdom (_ : IVdomContext) (_ : State) : Vdom<DesiredBounds> =
                (MultiSelection.make' (multiSelectPrefix, [||], SelectionListState.AtStart)).Vdom

            let console, terminal = ConsoleHarness.make' (fun () -> 30) (fun () -> 5)

            let world = MockWorld.make ()

            use worldFreezer =
                WorldFreezer.listen'
                    UnrecognisedEscapeCodeBehaviour.Throw
                    StopwatchMock.Empty
                    world.KeyAvailable
                    world.ReadKey

            let haveFrameworkHandleFocus _ = false

            let processWorld = WorldProcessor.passthrough

            let renderState = RenderState.make console MockTime.getStaticUtcNow None

            App.pumpOnce
                worldFreezer
                {
                    Selected = Set.empty
                }
                haveFrameworkHandleFocus
                renderState
                processWorld
                vdom
                ActivationResolver.none
                (fun () -> false)
            |> ignore<State>

            expect {
                snapshot
                    @"
                              |
                              |
                              |
                              |
                              |
"

                return ConsoleHarness.toString terminal
            }
        }

    [<Test>]
    let ``multi-selection with three items none selected`` () =
        task {
            let vdom (_ : IVdomContext) (_ : State) : Vdom<DesiredBounds> =
                (MultiSelection.make' (
                    multiSelectPrefix,
                    [|
                        {
                            Label = "Option A"
                            IsSelected = false
                            IsFocused = false
                        }
                        {
                            Label = "Option B"
                            IsSelected = false
                            IsFocused = false
                        }
                        {
                            Label = "Option C"
                            IsSelected = false
                            IsFocused = false
                        }
                    |],
                    SelectionListState.AtStart
                ))
                    .Vdom

            let console, terminal = ConsoleHarness.make' (fun () -> 30) (fun () -> 5)

            let world = MockWorld.make ()

            use worldFreezer =
                WorldFreezer.listen'
                    UnrecognisedEscapeCodeBehaviour.Throw
                    StopwatchMock.Empty
                    world.KeyAvailable
                    world.ReadKey

            let haveFrameworkHandleFocus _ = false

            let processWorld = WorldProcessor.passthrough

            let renderState = RenderState.make console MockTime.getStaticUtcNow None

            App.pumpOnce
                worldFreezer
                {
                    Selected = Set.empty
                }
                haveFrameworkHandleFocus
                renderState
                processWorld
                vdom
                ActivationResolver.none
                (fun () -> false)
            |> ignore<State>

            expect {
                snapshot
                    @"
 ☐ Option A                   |
 ☐ Option B                   |
 ☐ Option C                   |
                              |
                              |
"

                return ConsoleHarness.toString terminal
            }
        }

    [<Test>]
    let ``multi-selection with some items selected`` () =
        task {
            let vdom (_ : IVdomContext) (_ : State) : Vdom<DesiredBounds> =
                (MultiSelection.make' (
                    multiSelectPrefix,
                    [|
                        {
                            Label = "Option A"
                            IsSelected = true
                            IsFocused = false
                        }
                        {
                            Label = "Option B"
                            IsSelected = false
                            IsFocused = false
                        }
                        {
                            Label = "Option C"
                            IsSelected = true
                            IsFocused = false
                        }
                    |],
                    SelectionListState.AtStart
                ))
                    .Vdom

            let console, terminal = ConsoleHarness.make' (fun () -> 30) (fun () -> 5)

            let world = MockWorld.make ()

            use worldFreezer =
                WorldFreezer.listen'
                    UnrecognisedEscapeCodeBehaviour.Throw
                    StopwatchMock.Empty
                    world.KeyAvailable
                    world.ReadKey

            let haveFrameworkHandleFocus _ = false

            let processWorld = WorldProcessor.passthrough

            let renderState = RenderState.make console MockTime.getStaticUtcNow None

            App.pumpOnce
                worldFreezer
                {
                    Selected = Set.empty
                }
                haveFrameworkHandleFocus
                renderState
                processWorld
                vdom
                ActivationResolver.none
                (fun () -> false)
            |> ignore<State>

            expect {
                snapshot
                    @"
 ☑ Option A                   |
 ☐ Option B                   |
 ☑ Option C                   |
                              |
                              |
"

                return ConsoleHarness.toString terminal
            }
        }

    [<Test>]
    let ``multi-selection with focused item`` () =
        task {
            let vdom (_ : IVdomContext) (_ : State) : Vdom<DesiredBounds> =
                (MultiSelection.make' (
                    multiSelectPrefix,
                    [|
                        {
                            Label = "Option A"
                            IsSelected = false
                            IsFocused = false
                        }
                        {
                            Label = "Option B"
                            IsSelected = false
                            IsFocused = true
                        }
                        {
                            Label = "Option C"
                            IsSelected = false
                            IsFocused = false
                        }
                    |],
                    SelectionListState.AtStart
                ))
                    .Vdom

            let console, terminal = ConsoleHarness.make' (fun () -> 30) (fun () -> 5)

            let world = MockWorld.make ()

            use worldFreezer =
                WorldFreezer.listen'
                    UnrecognisedEscapeCodeBehaviour.Throw
                    StopwatchMock.Empty
                    world.KeyAvailable
                    world.ReadKey

            let haveFrameworkHandleFocus _ = false

            let processWorld = WorldProcessor.passthrough

            let renderState = RenderState.make console MockTime.getStaticUtcNow None

            App.pumpOnce
                worldFreezer
                {
                    Selected = Set.empty
                }
                haveFrameworkHandleFocus
                renderState
                processWorld
                vdom
                ActivationResolver.none
                (fun () -> false)
            |> ignore<State>

            expect {
                snapshot
                    @"
 ☐ Option A                   |
[☐]Option B                   |
 ☐ Option C                   |
                              |
                              |
"

                return ConsoleHarness.toString terminal
            }
        }

    [<Test>]
    let ``multi-selection with focused and selected item`` () =
        task {
            let vdom (_ : IVdomContext) (_ : State) : Vdom<DesiredBounds> =
                (MultiSelection.make' (
                    multiSelectPrefix,
                    [|
                        {
                            Label = "Option A"
                            IsSelected = true
                            IsFocused = false
                        }
                        {
                            Label = "Option B"
                            IsSelected = true
                            IsFocused = true
                        }
                        {
                            Label = "Option C"
                            IsSelected = false
                            IsFocused = false
                        }
                    |],
                    SelectionListState.AtStart
                ))
                    .Vdom

            let console, terminal = ConsoleHarness.make' (fun () -> 30) (fun () -> 5)

            let world = MockWorld.make ()

            use worldFreezer =
                WorldFreezer.listen'
                    UnrecognisedEscapeCodeBehaviour.Throw
                    StopwatchMock.Empty
                    world.KeyAvailable
                    world.ReadKey

            let haveFrameworkHandleFocus _ = false

            let processWorld = WorldProcessor.passthrough

            let renderState = RenderState.make console MockTime.getStaticUtcNow None

            App.pumpOnce
                worldFreezer
                {
                    Selected = Set.empty
                }
                haveFrameworkHandleFocus
                renderState
                processWorld
                vdom
                ActivationResolver.none
                (fun () -> false)
            |> ignore<State>

            expect {
                snapshot
                    @"
 ☑ Option A                   |
[☑]Option B                   |
 ☐ Option C                   |
                              |
                              |
"

                return ConsoleHarness.toString terminal
            }
        }

    [<Test>]
    let ``multi-selection with framework integration and focus cycling`` () =
        task {
            let makeItems (state : State) =
                [|
                    {
                        Id = itemAKey
                        Label = "Option A"
                        IsSelected = Set.contains "a" state.Selected
                    }
                    {
                        Id = itemBKey
                        Label = "Option B"
                        IsSelected = Set.contains "b" state.Selected
                    }
                    {
                        Id = itemCKey
                        Label = "Option C"
                        IsSelected = Set.contains "c" state.Selected
                    }
                |]

<<<<<<< HEAD
            let vdom (ctx : IVdomContext<_>) (state : State) : Vdom<DesiredBounds> =
                (MultiSelection.make (
                    ctx,
                    multiSelectPrefix,
                    makeItems state,
                    SelectionListState.AtStart,
                    (fun _ -> ()),
                    isFirstToFocus = true
                ))
                    .Vdom
=======
            // Create a vdom with the list AND another focusable element so we can cycle
            let buttonKey = NodeKey.make "button"

            let vdom (ctx : IVdomContext<SimpleViewportEvent>) (state : State) : Vdom<DesiredBounds> =
                let list =
                    (MultiSelection.make (
                        ctx,
                        multiSelectPrefix,
                        makeItems state,
                        SelectionListState.AtStart,
                        SimpleViewportInfo,
                        isFirstToFocus = true
                    ))
                        .Vdom

                let button = Button.make (ctx, buttonKey, "OK")

                Vdom.panelSplitProportion (SplitDirection.Horizontal, 0.8, list, button)
>>>>>>> d39f954e

            let console, terminal = ConsoleHarness.make' (fun () -> 30) (fun () -> 5)

            let world = MockWorld.make ()

            use worldFreezer =
                WorldFreezer.listen'
                    UnrecognisedEscapeCodeBehaviour.Throw
                    StopwatchMock.Empty
                    world.KeyAvailable
                    world.ReadKey

            let haveFrameworkHandleFocus _ = true

            let processWorld =
                { new WorldProcessor<SimpleViewportEvent, unit, State> with
                    member _.ProcessWorld (_, _, state) = ProcessWorldResult.make state
                    member _.ProcessPostLayoutEvents (_, _, state) = state
                }

            let renderState = RenderState.make console MockTime.getStaticUtcNow None

            // Initial render - no focus yet
            App.pumpOnce
                worldFreezer
                {
                    Selected = Set.empty
                }
                haveFrameworkHandleFocus
                renderState
                processWorld
                vdom
                ActivationResolver.none
                (fun () -> false)
            |> ignore<State>

            // Press Tab to focus list (first focusable)
            world.SendKey (ConsoleKeyInfo ('\t', ConsoleKey.Tab, false, false, false))

            App.pumpOnce
                worldFreezer
                {
                    Selected = Set.empty
                }
                haveFrameworkHandleFocus
                renderState
                processWorld
                vdom
                ActivationResolver.none
                (fun () -> false)
            |> ignore<State>

            expect {
                snapshot
                    @"
[☐]Option A                   |
 ☐ Option B                   |
 ☐ Option C                   |
                              |
           [  OK  ]           |
"

                return ConsoleHarness.toString terminal
            }

            // Press Tab again to cycle focus to button
            world.SendKey (ConsoleKeyInfo ('\t', ConsoleKey.Tab, false, false, false))

            App.pumpOnce
                worldFreezer
                {
                    Selected = Set.empty
                }
                haveFrameworkHandleFocus
                renderState
                processWorld
                vdom
                ActivationResolver.none
                (fun () -> false)
            |> ignore<State>

            expect {
                snapshot
                    @"
 ☐ Option A                   |
 ☐ Option B                   |
 ☐ Option C                   |
                              |
           [[ OK ]]           |
"

                return ConsoleHarness.toString terminal
            }

            // Press Shift+Tab to cycle focus back to list
            world.SendKey (ConsoleKeyInfo ('\t', ConsoleKey.Tab, true, false, false))

            App.pumpOnce
                worldFreezer
                {
                    Selected = Set.empty
                }
                haveFrameworkHandleFocus
                renderState
                processWorld
                vdom
                ActivationResolver.none
                (fun () -> false)
            |> ignore<State>

            expect {
                snapshot
                    @"
[☐]Option A                   |
 ☐ Option B                   |
 ☐ Option C                   |
                              |
           [  OK  ]           |
"

                return ConsoleHarness.toString terminal
            }
        }

    type ToggleListEvent =
        | ToggleCursorUp
        | ToggleCursorDown
        | ToggleItem of int

    type TogglePostLayoutEvent = | ToggleViewportInfo of SelectionListViewportInfo

    type ToggleListState =
        {
            Selected : Set<string>
            ListState : SelectionListState
        }

    [<Test>]
    let ``multi-selection activation toggles items`` () =
        task {
            let files =
                [|
                    {|
                        Id = itemAKey
                        Label = "Option A"
                        FileId = "a"
                    |}
                    {|
                        Id = itemBKey
                        Label = "Option B"
                        FileId = "b"
                    |}
                    {|
                        Id = itemCKey
                        Label = "Option C"
                        FileId = "c"
                    |}
                |]

            let makeItems (s : ToggleListState) =
                files
                |> Array.map (fun f ->
                    {
                        Id = f.Id
                        Label = f.Label
                        IsSelected = Set.contains f.FileId s.Selected
                    }
                )

            let vdom (ctx : IVdomContext<_>) (s : ToggleListState) : Vdom<DesiredBounds> =
                (MultiSelection.make (
                    ctx,
                    multiSelectPrefix,
                    makeItems s,
                    s.ListState,
                    ToggleViewportInfo,
                    isFirstToFocus = true
                ))
                    .Vdom

            let console, terminal = ConsoleHarness.make' (fun () -> 30) (fun () -> 5)

            let world = MockWorld.make ()

            use worldFreezer =
                WorldFreezer.listen'
                    UnrecognisedEscapeCodeBehaviour.Throw
                    StopwatchMock.Empty
                    world.KeyAvailable
                    world.ReadKey

            let haveFrameworkHandleFocus _ = true

            let processWorld =
                { new WorldProcessor<ToggleListEvent, TogglePostLayoutEvent, ToggleListState> with
                    member _.ProcessWorld (inputs, renderState, s) =
                        let mutable newState = s

                        for input in inputs do
                            match input with
                            | WorldStateChange.ApplicationEvent (ToggleItem index) ->
                                if index >= 0 && index < files.Length then
                                    let fileId = files.[index].FileId

                                    newState <-
                                        { newState with
                                            Selected =
                                                if Set.contains fileId newState.Selected then
                                                    Set.remove fileId newState.Selected
                                                else
                                                    Set.add fileId newState.Selected
                                        }
                            | WorldStateChange.ApplicationEvent ToggleCursorUp ->
                                newState <-
                                    { newState with
                                        ListState = newState.ListState.MoveUp files.Length
                                    }
                            | WorldStateChange.ApplicationEvent ToggleCursorDown ->
                                newState <-
                                    { newState with
                                        ListState = newState.ListState.MoveDown files.Length
                                    }
                            | _ -> ()

                        ProcessWorldResult.make newState

                    member _.ProcessPostLayoutEvents (events, _, state) =
                        let mutable newState = state

                        for (ToggleViewportInfo info) in events do
                            newState <-
                                { newState with
                                    ListState = newState.ListState.EnsureVisible info.ViewportHeight
                                }

                        newState
                }

            let resolver =
                ActivationResolver.selectionList
                    multiSelectPrefix
                    (fun s -> s.ListState.CursorIndex)
                    ToggleCursorUp
                    ToggleCursorDown
                    ToggleItem

            let renderState = RenderState.make console MockTime.getStaticUtcNow None

            let initialState : ToggleListState =
                {
                    Selected = Set.empty
                    ListState = SelectionListState.AtStart
                }

            // Initial render
            let mutable state =
                App.pumpOnce
                    worldFreezer
                    initialState
                    haveFrameworkHandleFocus
                    renderState
                    processWorld
                    vdom
                    resolver
                    (fun () -> false)

            // Tab to focus the list (list is a single focusable unit now)
            world.SendKey (ConsoleKeyInfo ('\t', ConsoleKey.Tab, false, false, false))

            state <-
                App.pumpOnce
                    worldFreezer
                    state
                    haveFrameworkHandleFocus
                    renderState
                    processWorld
                    vdom
                    resolver
                    (fun () -> false)

            // Press Space to toggle first item (cursor is at 0)
            world.SendKey (ConsoleKeyInfo (' ', ConsoleKey.Spacebar, false, false, false))

            state <-
                App.pumpOnce
                    worldFreezer
                    state
                    haveFrameworkHandleFocus
                    renderState
                    processWorld
                    vdom
                    resolver
                    (fun () -> false)

            expect {
                snapshot
                    @"
[☑]Option A                   |
 ☐ Option B                   |
 ☐ Option C                   |
                              |
                              |
"

                return ConsoleHarness.toString terminal
            }
        }

    [<Test>]
    let ``multi-selection with long labels`` () =
        task {
            let vdom (_ : IVdomContext) (_ : State) : Vdom<DesiredBounds> =
                (MultiSelection.make' (
                    multiSelectPrefix,
                    [|
                        {
                            Label = "A very long option label that might wrap"
                            IsSelected = true
                            IsFocused = false
                        }
                        {
                            Label = "Short"
                            IsSelected = false
                            IsFocused = true
                        }
                    |],
                    SelectionListState.AtStart
                ))
                    .Vdom

            let console, terminal = ConsoleHarness.make' (fun () -> 25) (fun () -> 5)

            let world = MockWorld.make ()

            use worldFreezer =
                WorldFreezer.listen'
                    UnrecognisedEscapeCodeBehaviour.Throw
                    StopwatchMock.Empty
                    world.KeyAvailable
                    world.ReadKey

            let haveFrameworkHandleFocus _ = false

            let processWorld = WorldProcessor.passthrough

            let renderState = RenderState.make console MockTime.getStaticUtcNow None

            App.pumpOnce
                worldFreezer
                {
                    Selected = Set.empty
                }
                haveFrameworkHandleFocus
                renderState
                processWorld
                vdom
                ActivationResolver.none
                (fun () -> false)
            |> ignore<State>

            // With TopLeft alignment, checkbox appears on first line of wrapped item
            expect {
                snapshot
                    @"
 ☑ A very long option lab|
   el that might wrap    |
[☐]Short                 |
                         |
                         |
"

                return ConsoleHarness.toString terminal
            }
        }

    // =====================================================================
    // Scrolling behavior tests
    // =====================================================================

    [<Test>]
    let ``list larger than viewport only shows visible items`` () =
        task {
            // 5 items in a viewport that can only show 3 lines
            let vdom (_ : IVdomContext) (_ : State) : Vdom<DesiredBounds> =
                (MultiSelection.make' (
                    multiSelectPrefix,
                    [|
                        {
                            Label = "Item 1"
                            IsSelected = false
                            IsFocused = false
                        }
                        {
                            Label = "Item 2"
                            IsSelected = false
                            IsFocused = false
                        }
                        {
                            Label = "Item 3"
                            IsSelected = false
                            IsFocused = false
                        }
                        {
                            Label = "Item 4"
                            IsSelected = false
                            IsFocused = false
                        }
                        {
                            Label = "Item 5"
                            IsSelected = false
                            IsFocused = false
                        }
                    |],
                    SelectionListState.AtStart
                ))
                    .Vdom

            let console, terminal = ConsoleHarness.make' (fun () -> 30) (fun () -> 3)

            let world = MockWorld.make ()

            use worldFreezer =
                WorldFreezer.listen'
                    UnrecognisedEscapeCodeBehaviour.Throw
                    StopwatchMock.Empty
                    world.KeyAvailable
                    world.ReadKey

            let haveFrameworkHandleFocus _ = false

            let processWorld = WorldProcessor.passthrough

            let renderState = RenderState.make console MockTime.getStaticUtcNow None

            App.pumpOnce
                worldFreezer
                {
                    Selected = Set.empty
                }
                haveFrameworkHandleFocus
                renderState
                processWorld
                vdom
                ActivationResolver.none
                (fun () -> false)
            |> ignore<State>

            // Only first 3 items visible (viewport height = 3)
            expect {
                snapshot
                    @"
 ☐ Item 1                     |
 ☐ Item 2                     |
 ☐ Item 3                     |
"

                return ConsoleHarness.toString terminal
            }
        }

    [<Test>]
    let ``scroll offset shows items starting from offset`` () =
        task {
            // 5 items, scroll offset at 2, viewport of 3
            let vdom (_ : IVdomContext) (_ : State) : Vdom<DesiredBounds> =
                (MultiSelection.make' (
                    multiSelectPrefix,
                    [|
                        {
                            Label = "Item 1"
                            IsSelected = false
                            IsFocused = false
                        }
                        {
                            Label = "Item 2"
                            IsSelected = false
                            IsFocused = false
                        }
                        {
                            Label = "Item 3"
                            IsSelected = false
                            IsFocused = false
                        }
                        {
                            Label = "Item 4"
                            IsSelected = false
                            IsFocused = false
                        }
                        {
                            Label = "Item 5"
                            IsSelected = false
                            IsFocused = false
                        }
                    |],
                    SelectionListState.AtOffset 2
                ))
                    .Vdom

            let console, terminal = ConsoleHarness.make' (fun () -> 30) (fun () -> 3)

            let world = MockWorld.make ()

            use worldFreezer =
                WorldFreezer.listen'
                    UnrecognisedEscapeCodeBehaviour.Throw
                    StopwatchMock.Empty
                    world.KeyAvailable
                    world.ReadKey

            let haveFrameworkHandleFocus _ = false

            let processWorld = WorldProcessor.passthrough

            let renderState = RenderState.make console MockTime.getStaticUtcNow None

            App.pumpOnce
                worldFreezer
                {
                    Selected = Set.empty
                }
                haveFrameworkHandleFocus
                renderState
                processWorld
                vdom
                ActivationResolver.none
                (fun () -> false)
            |> ignore<State>

            // Items 3, 4, 5 visible (offset 2, viewport 3)
            expect {
                snapshot
                    @"
 ☐ Item 3                     |
 ☐ Item 4                     |
 ☐ Item 5                     |
"

                return ConsoleHarness.toString terminal
            }
        }

    type ArrowTestEvent =
        | CursorUpEvt
        | CursorDownEvt
        | ToggleEvt of int

    type ArrowPostLayoutEvent = | ArrowViewportInfo of SelectionListViewportInfo

    type ArrowTestState =
        {
            ListState : SelectionListState
        }

    [<Test>]
    let ``arrow keys move cursor through all items and scroll`` () =
        task {
            // 5 items in viewport of 3 - arrow keys should navigate through all items
            // When cursor moves past viewport, list should auto-scroll
            let makeItems () =
                [|
                    {
                        Id = NodeKey.make "item-1"
                        Label = "Item 1"
                        IsSelected = false
                    }
                    {
                        Id = NodeKey.make "item-2"
                        Label = "Item 2"
                        IsSelected = false
                    }
                    {
                        Id = NodeKey.make "item-3"
                        Label = "Item 3"
                        IsSelected = false
                    }
                    {
                        Id = NodeKey.make "item-4"
                        Label = "Item 4"
                        IsSelected = false
                    }
                    {
                        Id = NodeKey.make "item-5"
                        Label = "Item 5"
                        IsSelected = false
                    }
                |]

            let vdom (ctx : IVdomContext<_>) (s : ArrowTestState) : Vdom<DesiredBounds> =
                (MultiSelection.make (
                    ctx,
                    multiSelectPrefix,
                    makeItems (),
                    s.ListState,
                    ArrowViewportInfo,
                    isFirstToFocus = true
                ))
                    .Vdom

            let console, terminal = ConsoleHarness.make' (fun () -> 30) (fun () -> 3)

            let world = MockWorld.make ()

            use worldFreezer =
                WorldFreezer.listen'
                    UnrecognisedEscapeCodeBehaviour.Throw
                    StopwatchMock.Empty
                    world.KeyAvailable
                    world.ReadKey

            let haveFrameworkHandleFocus _ = true

            let processWorld =
                { new WorldProcessor<ArrowTestEvent, ArrowPostLayoutEvent, ArrowTestState> with
                    member _.ProcessWorld (inputs, renderState, s) =
                        let mutable newState = s

                        for input in inputs do
                            match input with
                            | WorldStateChange.ApplicationEvent CursorUpEvt ->
                                newState <-
                                    { newState with
                                        ListState = newState.ListState.MoveUp 5
                                    }
                            | WorldStateChange.ApplicationEvent CursorDownEvt ->
                                newState <-
                                    { newState with
                                        ListState = newState.ListState.MoveDown 5
                                    }
                            | WorldStateChange.ApplicationEvent (ToggleEvt _) -> ()
                            | _ -> ()

                        ProcessWorldResult.make newState

                    member _.ProcessPostLayoutEvents (events, _, state) =
                        let mutable newState = state

                        for (ArrowViewportInfo info) in events do
                            newState <-
                                { newState with
                                    ListState = newState.ListState.EnsureVisible info.ViewportHeight
                                }

                        newState
                }

            let resolver =
                ActivationResolver.selectionList
                    multiSelectPrefix
                    (fun s -> s.ListState.CursorIndex)
                    CursorUpEvt
                    CursorDownEvt
                    ToggleEvt

            let renderState = RenderState.make console MockTime.getStaticUtcNow None

            let initialState : ArrowTestState =
                {
                    ListState = SelectionListState.AtStart
                }

            // Initial render
            let mutable state =
                App.pumpOnce
                    worldFreezer
                    initialState
                    haveFrameworkHandleFocus
                    renderState
                    processWorld
                    vdom
                    resolver
                    (fun () -> false)

            // Tab to focus the list
            world.SendKey (ConsoleKeyInfo ('\t', ConsoleKey.Tab, false, false, false))

            state <-
                App.pumpOnce
                    worldFreezer
                    state
                    haveFrameworkHandleFocus
                    renderState
                    processWorld
                    vdom
                    resolver
                    (fun () -> false)

            // Down arrow 4 times to reach item 5
            for _ in 1..4 do
                world.SendKey (ConsoleKeyInfo ('\000', ConsoleKey.DownArrow, false, false, false))

                state <-
                    App.pumpOnce
                        worldFreezer
                        state
                        haveFrameworkHandleFocus
                        renderState
                        processWorld
                        vdom
                        resolver
                        (fun () -> false)

            // Cursor should be on item 5, list should have scrolled to show items 3, 4, 5
            expect {
                snapshot
                    @"
 ☐ Item 3                     |
 ☐ Item 4                     |
[☐]Item 5                     |
"

                return ConsoleHarness.toString terminal
            }

            // Scroll should be at 2 (showing items 3, 4, 5)
            state.ListState.ScrollOffset |> shouldEqual 2
            // Cursor should be at index 4 (item 5)
            state.ListState.CursorIndex |> shouldEqual 4
        }

    type FocusLeaveEvent =
        | FocusLeaveCursorUp
        | FocusLeaveCursorDown
        /// Required by ActivationResolver.selectionList; handler is a no-op since this test
        /// focuses on scroll preservation during focus changes, not item toggling.
        | FocusLeaveToggle of int
        | FocusLeaveViewportInfo of SelectionListViewportInfo

    type FocusLeaveState =
        {
            ListState : SelectionListState
        }

    [<Test>]
    let ``scroll position preserved when focus leaves list`` () =
        task {
            // This test verifies that when focus moves away from the list,
            // the scroll position is remembered (because it's user-managed state).
            //
            // Console height is 4, split 0.75/0.25 -> list gets 3 rows, button gets 1 row.
            // With 5 items and cursor at index 4, EnsureVisible(3) sets ScrollOffset = 2,
            // showing items 3, 4, 5 in the 3-row viewport.

            let makeItems () =
                [|
                    {
                        Id = NodeKey.make "item-1"
                        Label = "Item 1"
                        IsSelected = false
                    }
                    {
                        Id = NodeKey.make "item-2"
                        Label = "Item 2"
                        IsSelected = false
                    }
                    {
                        Id = NodeKey.make "item-3"
                        Label = "Item 3"
                        IsSelected = false
                    }
                    {
                        Id = NodeKey.make "item-4"
                        Label = "Item 4"
                        IsSelected = false
                    }
                    {
                        Id = NodeKey.make "item-5"
                        Label = "Item 5"
                        IsSelected = false
                    }
                |]

            let buttonKey = NodeKey.make "button"

            let vdom (ctx : IVdomContext<FocusLeaveEvent>) (s : FocusLeaveState) : Vdom<DesiredBounds> =
                let list =
                    (MultiSelection.make (
                        ctx,
                        multiSelectPrefix,
                        makeItems (),
                        s.ListState,
                        FocusLeaveViewportInfo,
                        isFirstToFocus = true
                    ))
                        .Vdom

                let button = Button.make (ctx, buttonKey, "OK")

                Vdom.panelSplitProportion (SplitDirection.Horizontal, 0.75, list, button)

            let console, terminal = ConsoleHarness.make' (fun () -> 30) (fun () -> 4)

            let world = MockWorld.make ()

            use worldFreezer =
                WorldFreezer.listen'
                    UnrecognisedEscapeCodeBehaviour.Throw
                    StopwatchMock.Empty
                    world.KeyAvailable
                    world.ReadKey

            let haveFrameworkHandleFocus _ = true

            let processWorld =
                { new WorldProcessor<FocusLeaveEvent, FocusLeaveState> with
                    member _.ProcessWorld (inputs, renderState, s) =
                        let mutable newState = s

                        for input in inputs do
                            match input with
                            | WorldStateChange.ApplicationEvent FocusLeaveCursorUp ->
                                newState <-
                                    { newState with
                                        ListState = newState.ListState.MoveUp 5
                                    }
                            | WorldStateChange.ApplicationEvent FocusLeaveCursorDown ->
                                newState <-
                                    { newState with
                                        ListState = newState.ListState.MoveDown 5
                                    }
                            | WorldStateChange.ApplicationEvent (FocusLeaveToggle _) -> ()
                            | WorldStateChange.ApplicationEvent (FocusLeaveViewportInfo info) ->
                                newState <-
                                    { newState with
                                        ListState = newState.ListState.EnsureVisible info.ViewportHeight
                                    }
                            | _ -> ()

                        ProcessWorldResult.make newState
                }

            let resolver =
                ActivationResolver.selectionList
                    multiSelectPrefix
                    (fun s -> s.ListState.CursorIndex)
                    FocusLeaveCursorUp
                    FocusLeaveCursorDown
                    FocusLeaveToggle

            let renderState = RenderState.make console MockTime.getStaticUtcNow None

            let initialState : FocusLeaveState =
                {
                    ListState = SelectionListState.AtStart
                }

            // Initial render
            let mutable state =
                App.pumpOnce
                    worldFreezer
                    initialState
                    haveFrameworkHandleFocus
                    renderState
                    processWorld
                    vdom
                    resolver
                    (fun () -> false)

            // Tab to focus the list
            world.SendKey (ConsoleKeyInfo ('\t', ConsoleKey.Tab, false, false, false))

            state <-
                App.pumpOnce
                    worldFreezer
                    state
                    haveFrameworkHandleFocus
                    renderState
                    processWorld
                    vdom
                    resolver
                    (fun () -> false)

            // Down arrow 4 times to scroll to showing items 3, 4, 5 with cursor on item 5
            for _ in 1..4 do
                world.SendKey (ConsoleKeyInfo ('\000', ConsoleKey.DownArrow, false, false, false))

                state <-
                    App.pumpOnce
                        worldFreezer
                        state
                        haveFrameworkHandleFocus
                        renderState
                        processWorld
                        vdom
                        resolver
                        (fun () -> false)

            // Verify we're scrolled and cursor is on item 5
            state.ListState.ScrollOffset |> shouldEqual 2
            state.ListState.CursorIndex |> shouldEqual 4

            // Now Tab away from the list to the button
            world.SendKey (ConsoleKeyInfo ('\t', ConsoleKey.Tab, false, false, false))

            state <-
                App.pumpOnce
                    worldFreezer
                    state
                    haveFrameworkHandleFocus
                    renderState
                    processWorld
                    vdom
                    resolver
                    (fun () -> false)

            // Scroll position should be preserved even though focus left
            state.ListState.ScrollOffset |> shouldEqual 2

            // List should still show items 3, 4, 5 (but no cursor highlight)
            // Button should now be focused
            expect {
                snapshot
                    @"
 ☐ Item 3                     |
 ☐ Item 4                     |
 ☐ Item 5                     |
           [[ OK ]]           |
"

                return ConsoleHarness.toString terminal
            }
        }

    type NoDanceEvent =
        | NoDanceCursorUp
        | NoDanceCursorDown
        | NoDanceToggle of int

    type NoDancePostLayoutEvent = | NoDanceViewportInfo of SelectionListViewportInfo

    type NoDanceState =
        {
            ListState : SelectionListState
        }

    [<Test>]
    let ``scroll does not dance when cursor moves within visible area`` () =
        task {
            // 5 items, viewport of 3, scroll at 1, cursor at 1 (showing items 2, 3, 4)
            // Cursor moves from item 2 to item 3 - scroll should NOT change
            let makeItems () =
                [|
                    {
                        Id = NodeKey.make "item-1"
                        Label = "Item 1"
                        IsSelected = false
                    }
                    {
                        Id = NodeKey.make "item-2"
                        Label = "Item 2"
                        IsSelected = false
                    }
                    {
                        Id = NodeKey.make "item-3"
                        Label = "Item 3"
                        IsSelected = false
                    }
                    {
                        Id = NodeKey.make "item-4"
                        Label = "Item 4"
                        IsSelected = false
                    }
                    {
                        Id = NodeKey.make "item-5"
                        Label = "Item 5"
                        IsSelected = false
                    }
                |]

            let vdom (ctx : IVdomContext<_>) (s : NoDanceState) : Vdom<DesiredBounds> =
                (MultiSelection.make (ctx, multiSelectPrefix, makeItems (), s.ListState, NoDanceViewportInfo)).Vdom

            let console, terminal = ConsoleHarness.make' (fun () -> 30) (fun () -> 3)

            let world = MockWorld.make ()

            use worldFreezer =
                WorldFreezer.listen'
                    UnrecognisedEscapeCodeBehaviour.Throw
                    StopwatchMock.Empty
                    world.KeyAvailable
                    world.ReadKey

            let haveFrameworkHandleFocus _ = true

            let processWorld =
                { new WorldProcessor<NoDanceEvent, NoDancePostLayoutEvent, NoDanceState> with
                    member _.ProcessWorld (inputs, renderState, s) =
                        let mutable newState = s

                        for input in inputs do
                            match input with
                            | WorldStateChange.ApplicationEvent NoDanceCursorUp ->
                                newState <-
                                    { newState with
                                        ListState = newState.ListState.MoveUp 5
                                    }
                            | WorldStateChange.ApplicationEvent NoDanceCursorDown ->
                                newState <-
                                    { newState with
                                        ListState = newState.ListState.MoveDown 5
                                    }
                            | WorldStateChange.ApplicationEvent (NoDanceToggle _) -> ()
                            | _ -> ()

                        ProcessWorldResult.make newState

                    member _.ProcessPostLayoutEvents (events, _, state) =
                        let mutable newState = state

                        for (NoDanceViewportInfo info) in events do
                            // EnsureVisible won't change scroll if cursor is already visible
                            newState <-
                                { newState with
                                    ListState = newState.ListState.EnsureVisible info.ViewportHeight
                                }

                        newState
                }

            let resolver =
                ActivationResolver.selectionList
                    multiSelectPrefix
                    (fun s -> s.ListState.CursorIndex)
                    NoDanceCursorUp
                    NoDanceCursorDown
                    NoDanceToggle

            let renderState = RenderState.make console MockTime.getStaticUtcNow None

            // Start with scroll at 1, cursor at 1 (showing items 2, 3, 4 with cursor on item 2)
            let initialState : NoDanceState =
                {
                    ListState =
                        {
                            ScrollOffset = 1
                            CursorIndex = 1
                        }
                }

            // Initial render (not focused yet, cursor at item 2)
            let mutable state =
                App.pumpOnce
                    worldFreezer
                    initialState
                    haveFrameworkHandleFocus
                    renderState
                    processWorld
                    vdom
                    resolver
                    (fun () -> false)

            // Tab to focus the list
            world.SendKey (ConsoleKeyInfo ('\t', ConsoleKey.Tab, false, false, false))

            state <-
                App.pumpOnce
                    worldFreezer
                    state
                    haveFrameworkHandleFocus
                    renderState
                    processWorld
                    vdom
                    resolver
                    (fun () -> false)

            // Scroll should still be at 1
            state.ListState.ScrollOffset |> shouldEqual 1

            // Down arrow to move cursor to item 3 - still within viewport
            world.SendKey (ConsoleKeyInfo ('\000', ConsoleKey.DownArrow, false, false, false))

            state <-
                App.pumpOnce
                    worldFreezer
                    state
                    haveFrameworkHandleFocus
                    renderState
                    processWorld
                    vdom
                    resolver
                    (fun () -> false)

            // Scroll should STILL be at 1 (no dancing)
            state.ListState.ScrollOffset |> shouldEqual 1

            expect {
                snapshot
                    @"
 ☐ Item 2                     |
[☐]Item 3                     |
 ☐ Item 4                     |
"

                return ConsoleHarness.toString terminal
            }
        }

    [<Test>]
    let ``EnsureVisible adjusts scroll correctly`` () =
        // Unit test for the EnsureVisible method
        // EnsureVisible uses the CursorIndex from state

        // Cursor at index 0 with offset 0 - already visible
        let state0 = SelectionListState.AtIndex 0
        (state0.EnsureVisible 3).ScrollOffset |> shouldEqual 0

        // Cursor at index 2 with offset 0, viewport 3 - already visible
        let state2 = SelectionListState.AtIndex 2
        (state2.EnsureVisible 3).ScrollOffset |> shouldEqual 0

        // Cursor at index 3 with offset 0, viewport 3 - need to scroll down
        let state3 = SelectionListState.AtIndex 3
        (state3.EnsureVisible 3).ScrollOffset |> shouldEqual 1

        // Cursor at index 5 with offset 0, viewport 3 - need to scroll down
        let state5 = SelectionListState.AtIndex 5
        (state5.EnsureVisible 3).ScrollOffset |> shouldEqual 3

        // Cursor at index 0 with offset 2 - need to scroll up
        let scrolledState0 =
            {
                ScrollOffset = 2
                CursorIndex = 0
            }

        (scrolledState0.EnsureVisible 3).ScrollOffset |> shouldEqual 0

        // Cursor at index 1 with offset 2 - need to scroll up
        let scrolledState1 =
            {
                ScrollOffset = 2
                CursorIndex = 1
            }

        (scrolledState1.EnsureVisible 3).ScrollOffset |> shouldEqual 1

        // Cursor at index 3 with offset 2 - already visible
        let scrolledState3 =
            {
                ScrollOffset = 2
                CursorIndex = 3
            }

        (scrolledState3.EnsureVisible 3).ScrollOffset |> shouldEqual 2

    // =====================================================================
    // Viewport-aware scrolling with PostLayoutEvent
    // =====================================================================

    type ViewportAwareEvent =
        | ViewportAwareCursorUp
        | ViewportAwareCursorDown
        | ViewportAwareToggle of int

    type ViewportAwarePostLayoutEvent = | ViewportAwareViewportInfo of SelectionListViewportInfo

    type ViewportAwareState =
        {
            ListState : SelectionListState
        }

    [<Test>]
    let ``viewport-aware scrolling keeps cursor visible using PostLayoutEvent`` () =
        task {
            // This test demonstrates the correct approach: use the typed IVdomContext<'appEvent>
            // with onViewportRendered to post viewport info during render.
            // The processWorld handler uses this info to call EnsureVisible.
            //
            // 5 items in viewport of 3, starting with scroll at 0, cursor at 0
            // Press down 4 times to reach item 5 (index 4)
            // With PostLayoutEvent, scroll offset is updated to 2 (items 3, 4, 5 visible)
            let makeItems () =
                [|
                    {
                        Id = NodeKey.make "item-1"
                        Label = "Item 1"
                        IsSelected = false
                    }
                    {
                        Id = NodeKey.make "item-2"
                        Label = "Item 2"
                        IsSelected = false
                    }
                    {
                        Id = NodeKey.make "item-3"
                        Label = "Item 3"
                        IsSelected = false
                    }
                    {
                        Id = NodeKey.make "item-4"
                        Label = "Item 4"
                        IsSelected = false
                    }
                    {
                        Id = NodeKey.make "item-5"
                        Label = "Item 5"
                        IsSelected = false
                    }
                |]

            let vdom (ctx : IVdomContext<_>) (s : ViewportAwareState) : Vdom<DesiredBounds> =
                (MultiSelection.make (
                    ctx,
                    multiSelectPrefix,
                    makeItems (),
                    s.ListState,
                    ViewportAwareViewportInfo,
                    isFirstToFocus = true
                ))
                    .Vdom

            let console, terminal = ConsoleHarness.make' (fun () -> 30) (fun () -> 3)

            let world = MockWorld.make ()

            use worldFreezer =
                WorldFreezer.listen'
                    UnrecognisedEscapeCodeBehaviour.Throw
                    StopwatchMock.Empty
                    world.KeyAvailable
                    world.ReadKey

            let haveFrameworkHandleFocus _ = true

            // This processWorld handles the viewport event to call EnsureVisible
            let processWorld =
                { new WorldProcessor<ViewportAwareEvent, ViewportAwarePostLayoutEvent, ViewportAwareState> with
                    member _.ProcessWorld (inputs, renderState, s) =
                        let mutable newState = s

                        for input in inputs do
                            match input with
                            | WorldStateChange.ApplicationEvent ViewportAwareCursorUp ->
                                newState <-
                                    { newState with
                                        ListState = newState.ListState.MoveUp 5
                                    }
                            | WorldStateChange.ApplicationEvent ViewportAwareCursorDown ->
                                newState <-
                                    { newState with
                                        ListState = newState.ListState.MoveDown 5
                                    }
                            | WorldStateChange.ApplicationEvent (ViewportAwareToggle _) -> ()
                            | _ -> ()

                        ProcessWorldResult.make newState

                    member _.ProcessPostLayoutEvents (events, _, state) =
                        let mutable newState = state

                        for (ViewportAwareViewportInfo info) in events do
                            // Use the viewport height from the render to ensure cursor is visible
                            newState <-
                                { newState with
                                    ListState = newState.ListState.EnsureVisible info.ViewportHeight
                                }

                        newState
                }

            let resolver =
                ActivationResolver.selectionList
                    multiSelectPrefix
                    (fun s -> s.ListState.CursorIndex)
                    ViewportAwareCursorUp
                    ViewportAwareCursorDown
                    ViewportAwareToggle

            let renderState = RenderState.make console MockTime.getStaticUtcNow None

            let initialState : ViewportAwareState =
                {
                    ListState = SelectionListState.AtStart
                }

            // Initial render
            let mutable state =
                App.pumpOnce
                    worldFreezer
                    initialState
                    haveFrameworkHandleFocus
                    renderState
                    processWorld
                    vdom
                    resolver
                    (fun () -> false)

            // Tab to focus the list
            world.SendKey (ConsoleKeyInfo ('\t', ConsoleKey.Tab, false, false, false))

            state <-
                App.pumpOnce
                    worldFreezer
                    state
                    haveFrameworkHandleFocus
                    renderState
                    processWorld
                    vdom
                    resolver
                    (fun () -> false)

            // Down arrow 4 times to reach item 5 (index 4)
            for _ in 1..4 do
                world.SendKey (ConsoleKeyInfo ('\000', ConsoleKey.DownArrow, false, false, false))

                state <-
                    App.pumpOnce
                        worldFreezer
                        state
                        haveFrameworkHandleFocus
                        renderState
                        processWorld
                        vdom
                        resolver
                        (fun () -> false)

            // Cursor should be at index 4 (item 5)
            state.ListState.CursorIndex |> shouldEqual 4

            // With PostLayoutEvent, scroll offset should be 2 (showing items 3, 4, 5)
            state.ListState.ScrollOffset |> shouldEqual 2

            // Visual check: Item 5 should be visible with cursor
            expect {
                snapshot
                    @"
 ☐ Item 3                     |
 ☐ Item 4                     |
[☐]Item 5                     |
"

                return ConsoleHarness.toString terminal
            }
        }<|MERGE_RESOLUTION|>--- conflicted
+++ resolved
@@ -388,29 +388,17 @@
                     }
                 |]
 
-<<<<<<< HEAD
-            let vdom (ctx : IVdomContext<_>) (state : State) : Vdom<DesiredBounds> =
-                (MultiSelection.make (
-                    ctx,
-                    multiSelectPrefix,
-                    makeItems state,
-                    SelectionListState.AtStart,
-                    (fun _ -> ()),
-                    isFirstToFocus = true
-                ))
-                    .Vdom
-=======
             // Create a vdom with the list AND another focusable element so we can cycle
             let buttonKey = NodeKey.make "button"
 
-            let vdom (ctx : IVdomContext<SimpleViewportEvent>) (state : State) : Vdom<DesiredBounds> =
+            let vdom (ctx : IVdomContext<_>) (state : State) : Vdom<DesiredBounds> =
                 let list =
                     (MultiSelection.make (
                         ctx,
                         multiSelectPrefix,
                         makeItems state,
                         SelectionListState.AtStart,
-                        SimpleViewportInfo,
+                        (fun _ -> ()),
                         isFirstToFocus = true
                     ))
                         .Vdom
@@ -418,7 +406,6 @@
                 let button = Button.make (ctx, buttonKey, "OK")
 
                 Vdom.panelSplitProportion (SplitDirection.Horizontal, 0.8, list, button)
->>>>>>> d39f954e
 
             let console, terminal = ConsoleHarness.make' (fun () -> 30) (fun () -> 5)
 
@@ -1144,7 +1131,8 @@
         /// Required by ActivationResolver.selectionList; handler is a no-op since this test
         /// focuses on scroll preservation during focus changes, not item toggling.
         | FocusLeaveToggle of int
-        | FocusLeaveViewportInfo of SelectionListViewportInfo
+
+    type FocusLeavePostLayoutEvent = | FocusLeaveViewportInfo of SelectionListViewportInfo
 
     type FocusLeaveState =
         {
@@ -1192,7 +1180,7 @@
 
             let buttonKey = NodeKey.make "button"
 
-            let vdom (ctx : IVdomContext<FocusLeaveEvent>) (s : FocusLeaveState) : Vdom<DesiredBounds> =
+            let vdom (ctx : IVdomContext<FocusLeavePostLayoutEvent>) (s : FocusLeaveState) : Vdom<DesiredBounds> =
                 let list =
                     (MultiSelection.make (
                         ctx,
@@ -1222,7 +1210,7 @@
             let haveFrameworkHandleFocus _ = true
 
             let processWorld =
-                { new WorldProcessor<FocusLeaveEvent, FocusLeaveState> with
+                { new WorldProcessor<FocusLeaveEvent, FocusLeavePostLayoutEvent, FocusLeaveState> with
                     member _.ProcessWorld (inputs, renderState, s) =
                         let mutable newState = s
 
@@ -1239,14 +1227,20 @@
                                         ListState = newState.ListState.MoveDown 5
                                     }
                             | WorldStateChange.ApplicationEvent (FocusLeaveToggle _) -> ()
-                            | WorldStateChange.ApplicationEvent (FocusLeaveViewportInfo info) ->
-                                newState <-
-                                    { newState with
-                                        ListState = newState.ListState.EnsureVisible info.ViewportHeight
-                                    }
                             | _ -> ()
 
                         ProcessWorldResult.make newState
+
+                    member _.ProcessPostLayoutEvents (events, _, state) =
+                        let mutable newState = state
+
+                        for (FocusLeaveViewportInfo info) in events do
+                            newState <-
+                                { newState with
+                                    ListState = newState.ListState.EnsureVisible info.ViewportHeight
+                                }
+
+                        newState
                 }
 
             let resolver =
