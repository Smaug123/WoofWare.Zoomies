--- conflicted
+++ resolved
@@ -52,7 +52,7 @@
 
                 ProcessWorldResult.make newState
 
-            member _.ProcessPostLayoutEvents (_events, _ctx, state) = state
+            member _.ProcessPostLayoutEvents (_, _, state) = state
         }
 
     [<Test>]
@@ -194,7 +194,7 @@
 
                         ProcessWorldResult.make (newState.ToImmutable ())
 
-                    member _.ProcessPostLayoutEvents (_events, _ctx, state) = state
+                    member _.ProcessPostLayoutEvents (_, _, state) = state
                 }
 
             let clock = MockTime.make ()
@@ -778,14 +778,9 @@
                     ]
 
             let processWorld =
-<<<<<<< HEAD
                 { new WorldProcessor<AppEvent, unit, State> with
-                    member _.ProcessWorld (inputs, renderState, state) = ProcessWorldResult.make state
-                    member _.ProcessPostLayoutEvents (_events, _ctx, state) = state
-=======
-                { new WorldProcessor<AppEvent, State> with
                     member _.ProcessWorld (_, _, state) = ProcessWorldResult.make state
->>>>>>> b54db391
+                    member _.ProcessPostLayoutEvents (_, _, state) = state
                 }
 
             let clock = MockTime.make ()
