namespace WoofWare.Zoomies.Test

open System
open NUnit.Framework
open WoofWare.Expect
open WoofWare.Zoomies

[<TestFixture>]
[<Parallelizable(ParallelScope.All)>]
module TestTextRendering =
    [<OneTimeSetUp>]
    let setUp () =
        // GlobalBuilderConfig.enterBulkUpdateMode ()
        ()

    [<OneTimeTearDown>]
    let tearDown () =
        GlobalBuilderConfig.updateAllSnapshots ()

    [<Test>]
    let ``Text rendering handles zero-width bounds without error`` () =
        task {
            // Regression test for: "Text rendering does not handle zero-size bounds"
            // With Width=0 (from a proportion split), rendering can write off-bounds and throw
            // Using width=1, a 0.5 split gives left=floor(0.5*1)=0 width, right=1 width
            let console, terminal = ConsoleHarness.make' (fun () -> 1) (fun () -> 5)

            // Create a vdom where text content has Width=0
            // With a terminal width of 1 and a 50/50 split, left gets 0 width, right gets 1 width
            let vdom (_ : IVdomContext<_>) (_ : FakeUnit) =
                let leftText = Vdom.textContent "some text content"
                let rightText = Vdom.textContent "other text"
                // Split with 0.5 proportion, terminal has width 1, so left gets 0 width
                Vdom.panelSplitProportion (SplitDirection.Vertical, 0.5, leftText, rightText)

<<<<<<< HEAD
            let processWorld =
                { new WorldProcessor<unit, unit, FakeUnit> with
                    member _.ProcessWorld (worldChanges, _, state) = ProcessWorldResult.make state
                    member _.ProcessPostLayoutEvents (_events, _ctx, state) = state
                }
=======
            let processWorld = WorldProcessor.passthrough
>>>>>>> b54db391

            let world = MockWorld.make ()

            use worldFreezer =
                WorldFreezer.listen'
                    UnrecognisedEscapeCodeBehaviour.Throw
                    StopwatchMock.Empty
                    world.KeyAvailable
                    world.ReadKey

            let renderState = RenderState.make console MockTime.getStaticUtcNow None

            // This should not throw an IndexOutOfRangeException
            App.pumpOnce
                worldFreezer
                (FakeUnit.fake ())
                (fun _ -> true)
                renderState
                processWorld
                vdom
                ActivationResolver.none
                (fun () -> false)
            |> ignore<FakeUnit>

            // Assert: only right side content is visible (proving left has 0 width)
            // If layout ever enforced a minimum width, this snapshot would change
            expect {
                snapshot
                    @"
o|
t|
h|
e|
r|
"

                return ConsoleHarness.toString terminal
            }
        }

    [<TestCase true>]
    [<TestCase false>]
    let ``Keyed text rendering handles zero-width bounds without error`` (leftIsKeyed : bool) =
        task {
            // Regression test for: "Text rendering does not handle zero-size bounds"
            // Test the keyed branch of text rendering
            // Using width=1, a 0.5 split gives left=floor(0.5*1)=0 width, right=1 width
            let console, terminal = ConsoleHarness.make' (fun () -> 1) (fun () -> 5)

            let textKey = NodeKey.make "text"

            // Create a vdom where keyed text content has Width=0
            // With a terminal width of 1 and a 50/50 split, left gets 0 width, right gets 1 width
            let vdom (_ : IVdomContext<_>) (_ : FakeUnit) =
                let leftText = Vdom.textContent "some text content"
                let rightText = Vdom.textContent "other text"

                // Split with 0.5 proportion so that left side gets 0 width
                if leftIsKeyed then
                    Vdom.panelSplitProportion (SplitDirection.Vertical, 0.5, Vdom.withKey textKey leftText, rightText)
                else
                    Vdom.panelSplitProportion (SplitDirection.Vertical, 0.5, leftText, Vdom.withKey textKey rightText)

<<<<<<< HEAD
            let processWorld =
                { new WorldProcessor<unit, unit, FakeUnit> with
                    member _.ProcessWorld (worldChanges, _, state) = ProcessWorldResult.make state
                    member _.ProcessPostLayoutEvents (_events, _ctx, state) = state
                }
=======
            let processWorld = WorldProcessor.passthrough
>>>>>>> b54db391

            let world = MockWorld.make ()

            use worldFreezer =
                WorldFreezer.listen'
                    UnrecognisedEscapeCodeBehaviour.Throw
                    StopwatchMock.Empty
                    world.KeyAvailable
                    world.ReadKey

            let renderState = RenderState.make console MockTime.getStaticUtcNow None

            // This should not throw an IndexOutOfRangeException
            App.pumpOnce
                worldFreezer
                (FakeUnit.fake ())
                (fun _ -> true)
                renderState
                processWorld
                vdom
                ActivationResolver.none
                (fun () -> false)
            |> ignore<FakeUnit>

            // Assert: only right side content is visible (proving left has 0 width)
            // If layout ever enforced a minimum width, this snapshot would change
            // The snapshot is the same regardless of which side is keyed
            expect {
                snapshot
                    @"
o|
t|
h|
e|
r|
"

                return ConsoleHarness.toString terminal
            }
        }

    [<Test>]
    let ``regression test for wordWrapCount underestimating height for long words that exceed width`` () =
        task {
            // Test case: a single long word that exceeds the available width
            // wordWrapCount treats it as 1 line (places the whole word on one line)
            // But rendering wraps character-by-character, so it actually takes multiple lines
            let console, terminal = ConsoleHarness.make' (fun () -> 10) (fun () -> 10)

            let world = MockWorld.make ()

            use worldFreezer =
                WorldFreezer.listen'
                    UnrecognisedEscapeCodeBehaviour.Throw
                    StopwatchMock.Empty
                    world.KeyAvailable
                    world.ReadKey

            let vdom (_ : IVdomContext<_>) (_ : FakeUnit) =
                // A 25-character word in a 10-character wide terminal
                // Should wrap to 3 lines: "AAAAAAAAAA" + "AAAAAAAAAA" + "AAAAA"
                let longWord = String.replicate 25 "A"
                let text = Vdom.textContent longWord

                // Put it in an auto split with another component
                let bottom = Vdom.textContent "bottom"
                Vdom.panelSplitAuto (SplitDirection.Horizontal, text, bottom)

<<<<<<< HEAD
            let processWorld =
                { new WorldProcessor<unit, unit, FakeUnit> with
                    member _.ProcessWorld (worldChanges, _, state) = ProcessWorldResult.make state
                    member _.ProcessPostLayoutEvents (_events, _ctx, state) = state
                }
=======
            let processWorld = WorldProcessor.passthrough
>>>>>>> b54db391

            let renderState = RenderState.make<unit> console MockTime.getStaticUtcNow None

            App.pumpOnce
                worldFreezer
                (FakeUnit.fake ())
                (fun _ -> true)
                renderState
                processWorld
                vdom
                ActivationResolver.none
                (fun () -> false)
            |> ignore<FakeUnit>

            expect {
                snapshot
                    @"
AAAAAAAAAA|
AAAAAAAAAA|
AAAAA     |
bottom    |
          |
          |
          |
          |
          |
          |
"

                return ConsoleHarness.toString terminal
            }
        }

    [<Test>]
    let ``CRLF line endings are normalized to LF in TopLeft alignment`` () =
        task {
            let console, terminal = ConsoleHarness.make' (fun () -> 20) (fun () -> 5)

            let world = MockWorld.make ()

            use worldFreezer =
                WorldFreezer.listen'
                    UnrecognisedEscapeCodeBehaviour.Throw
                    StopwatchMock.Empty
                    world.KeyAvailable
                    world.ReadKey

            let vdom (_ : IVdomContext<_>) (_ : FakeUnit) =
                // Text with CRLF line endings - the \r should not be rendered as a visible character
                Vdom.textContent "Line1\r\nLine2\r\nLine3"

<<<<<<< HEAD
            let processWorld =
                { new WorldProcessor<unit, unit, FakeUnit> with
                    member _.ProcessWorld (_, _, state) = ProcessWorldResult.make state
                    member _.ProcessPostLayoutEvents (_events, _ctx, state) = state
                }
=======
            let processWorld = WorldProcessor.passthrough
>>>>>>> b54db391

            let renderState = RenderState.make<unit> console MockTime.getStaticUtcNow None

            App.pumpOnce
                worldFreezer
                (FakeUnit.fake ())
                (fun _ -> true)
                renderState
                processWorld
                vdom
                ActivationResolver.none
                (fun () -> false)
            |> ignore<FakeUnit>

            expect {
                snapshot
                    @"
Line1               |
Line2               |
Line3               |
                    |
                    |
"

                return ConsoleHarness.toString terminal
            }
        }

    [<Test>]
    let ``standalone CR is normalized to LF in TopLeft alignment`` () =
        task {
            let console, terminal = ConsoleHarness.make' (fun () -> 20) (fun () -> 5)

            let world = MockWorld.make ()

            use worldFreezer =
                WorldFreezer.listen'
                    UnrecognisedEscapeCodeBehaviour.Throw
                    StopwatchMock.Empty
                    world.KeyAvailable
                    world.ReadKey

            let vdom (_ : IVdomContext<_>) (_ : FakeUnit) =
                // Text with old Mac-style CR line endings - should be treated as newlines
                Vdom.textContent "Line1\rLine2\rLine3"

<<<<<<< HEAD
            let processWorld =
                { new WorldProcessor<unit, unit, FakeUnit> with
                    member _.ProcessWorld (_, _, state) = ProcessWorldResult.make state
                    member _.ProcessPostLayoutEvents (_events, _ctx, state) = state
                }
=======
            let processWorld = WorldProcessor.passthrough
>>>>>>> b54db391

            let renderState = RenderState.make<unit> console MockTime.getStaticUtcNow None

            App.pumpOnce
                worldFreezer
                (FakeUnit.fake ())
                (fun _ -> true)
                renderState
                processWorld
                vdom
                ActivationResolver.none
                (fun () -> false)
            |> ignore<FakeUnit>

            expect {
                snapshot
                    @"
Line1               |
Line2               |
Line3               |
                    |
                    |
"

                return ConsoleHarness.toString terminal
            }
        }

    [<Test>]
    let ``CRLF line endings are normalized to LF in Centered alignment`` () =
        task {
            let console, terminal = ConsoleHarness.make' (fun () -> 20) (fun () -> 5)

            let world = MockWorld.make ()

            use worldFreezer =
                WorldFreezer.listen'
                    UnrecognisedEscapeCodeBehaviour.Throw
                    StopwatchMock.Empty
                    world.KeyAvailable
                    world.ReadKey

            let vdom (_ : IVdomContext<_>) (_ : FakeUnit) =
                // Text with CRLF line endings and Centered alignment
                Vdom.textContent ("AAA\r\nBBB\r\nCCC", alignment = ContentAlignment.Centered)

<<<<<<< HEAD
            let processWorld =
                { new WorldProcessor<unit, unit, FakeUnit> with
                    member _.ProcessWorld (_, _, state) = ProcessWorldResult.make state
                    member _.ProcessPostLayoutEvents (_events, _ctx, state) = state
                }
=======
            let processWorld = WorldProcessor.passthrough
>>>>>>> b54db391

            let renderState = RenderState.make<unit> console MockTime.getStaticUtcNow None

            App.pumpOnce
                worldFreezer
                (FakeUnit.fake ())
                (fun _ -> true)
                renderState
                processWorld
                vdom
                ActivationResolver.none
                (fun () -> false)
            |> ignore<FakeUnit>

            expect {
                snapshot
                    @"
                    |
        AAA         |
        BBB         |
        CCC         |
                    |
"

                return ConsoleHarness.toString terminal
            }
        }

    [<Test>]
    let ``standalone CR is normalized to LF in Centered alignment`` () =
        task {
            let console, terminal = ConsoleHarness.make' (fun () -> 20) (fun () -> 5)

            let world = MockWorld.make ()

            use worldFreezer =
                WorldFreezer.listen'
                    UnrecognisedEscapeCodeBehaviour.Throw
                    StopwatchMock.Empty
                    world.KeyAvailable
                    world.ReadKey

            let vdom (_ : IVdomContext<_>) (_ : FakeUnit) =
                // Text with old Mac-style CR line endings and Centered alignment
                Vdom.textContent ("AAA\rBBB\rCCC", alignment = ContentAlignment.Centered)

<<<<<<< HEAD
            let processWorld =
                { new WorldProcessor<unit, unit, FakeUnit> with
                    member _.ProcessWorld (_, _, state) = ProcessWorldResult.make state
                    member _.ProcessPostLayoutEvents (_events, _ctx, state) = state
                }
=======
            let processWorld = WorldProcessor.passthrough
>>>>>>> b54db391

            let renderState = RenderState.make<unit> console MockTime.getStaticUtcNow None

            App.pumpOnce
                worldFreezer
                (FakeUnit.fake ())
                (fun _ -> true)
                renderState
                processWorld
                vdom
                ActivationResolver.none
                (fun () -> false)
            |> ignore<FakeUnit>

            expect {
                snapshot
                    @"
                    |
        AAA         |
        BBB         |
        CCC         |
                    |
"

                return ConsoleHarness.toString terminal
            }
        }

    [<TestCase("\n")>]
    [<TestCase("\r")>]
    [<TestCase("\r\n")>]
    let ``wordWrapCount correctly counts explicit newlines for layout measurement`` (newline : string) =
        task {
            // Regression test: wordWrapCount was splitting on \n as a word separator
            // but not incrementing line count for explicit newlines.
            // This caused text with multiple lines to be measured as needing only 1 line,
            // leading to truncation in auto-split layouts.
            let console, terminal = ConsoleHarness.make' (fun () -> 20) (fun () -> 10)

            let world = MockWorld.make ()

            use worldFreezer =
                WorldFreezer.listen'
                    UnrecognisedEscapeCodeBehaviour.Throw
                    StopwatchMock.Empty
                    world.KeyAvailable
                    world.ReadKey

            let vdom (_ : IVdomContext<_>) (_ : FakeUnit) =
                // Multi-line text that should be measured as needing 5 lines
                let multiLineText =
                    String.concat newline [ "Line 1" ; "Line 2" ; "Line 3" ; "Line 4" ; "Line 5" ]

                let text = Vdom.textContent multiLineText

                // Put it in an auto split with another component
                // If measurement is correct, text gets 5 lines, footer gets 1 line
                let footer = Vdom.textContent "Footer"
                Vdom.panelSplitAuto (SplitDirection.Horizontal, text, footer)

<<<<<<< HEAD
            let processWorld =
                { new WorldProcessor<unit, unit, FakeUnit> with
                    member _.ProcessWorld (_, _, state) = ProcessWorldResult.make state
                    member _.ProcessPostLayoutEvents (_events, _ctx, state) = state
                }
=======
            let processWorld = WorldProcessor.passthrough
>>>>>>> b54db391

            let renderState = RenderState.make<unit> console MockTime.getStaticUtcNow None

            App.pumpOnce
                worldFreezer
                (FakeUnit.fake ())
                (fun _ -> true)
                renderState
                processWorld
                vdom
                ActivationResolver.none
                (fun () -> false)
            |> ignore<FakeUnit>

            // All 5 lines of text should be visible, plus the footer
            expect {
                snapshot
                    @"
Line 1              |
Line 2              |
Line 3              |
Line 4              |
Line 5              |
Footer              |
                    |
                    |
                    |
                    |
"

                return ConsoleHarness.toString terminal
            }
        }

    [<Test>]
    let ``wordWrapCount correctly counts empty lines from consecutive newlines`` () =
        task {
            // Test that blank lines (from \n\n) are counted correctly
            let console, terminal = ConsoleHarness.make' (fun () -> 20) (fun () -> 8)

            let world = MockWorld.make ()

            use worldFreezer =
                WorldFreezer.listen'
                    UnrecognisedEscapeCodeBehaviour.Throw
                    StopwatchMock.Empty
                    world.KeyAvailable
                    world.ReadKey

            let vdom (_ : IVdomContext<_>) (_ : FakeUnit) =
                // Text with blank lines - should be measured as 5 lines total
                // (Para1, blank, Para2, blank, Para3)
                let textWithBlanks = "Para1\n\nPara2\n\nPara3"
                let text = Vdom.textContent textWithBlanks

                let footer = Vdom.textContent "Footer"
                Vdom.panelSplitAuto (SplitDirection.Horizontal, text, footer)

<<<<<<< HEAD
            let processWorld =
                { new WorldProcessor<unit, unit, FakeUnit> with
                    member _.ProcessWorld (_, _, state) = ProcessWorldResult.make state
                    member _.ProcessPostLayoutEvents (_events, _ctx, state) = state
                }
=======
            let processWorld = WorldProcessor.passthrough
>>>>>>> b54db391

            let renderState = RenderState.make<unit> console MockTime.getStaticUtcNow None

            App.pumpOnce
                worldFreezer
                (FakeUnit.fake ())
                (fun _ -> true)
                renderState
                processWorld
                vdom
                ActivationResolver.none
                (fun () -> false)
            |> ignore<FakeUnit>

            expect {
                snapshot
                    @"
Para1               |
                    |
Para2               |
                    |
Para3               |
Footer              |
                    |
                    |
"

                return ConsoleHarness.toString terminal
            }
        }

    [<Test>]
    let ``text with wrap=true wraps to next line when exceeding width`` () =
        task {
            let console, terminal = ConsoleHarness.make' (fun () -> 10) (fun () -> 5)

            let world = MockWorld.make ()

            use worldFreezer =
                WorldFreezer.listen'
                    UnrecognisedEscapeCodeBehaviour.Throw
                    StopwatchMock.Empty
                    world.KeyAvailable
                    world.ReadKey

            let vdom (_ : IVdomContext<_>) (_ : FakeUnit) =
                // Text that exceeds width - with wrap=true (default), it wraps
                Vdom.textContent ("Hello World, this is a long text", wrap = true)

<<<<<<< HEAD
            let processWorld =
                { new WorldProcessor<unit, unit, FakeUnit> with
                    member _.ProcessWorld (_, _, state) = ProcessWorldResult.make state
                    member _.ProcessPostLayoutEvents (_events, _ctx, state) = state
                }
=======
            let processWorld = WorldProcessor.passthrough
>>>>>>> b54db391

            let renderState = RenderState.make<unit> console MockTime.getStaticUtcNow None

            App.pumpOnce
                worldFreezer
                (FakeUnit.fake ())
                (fun _ -> true)
                renderState
                processWorld
                vdom
                ActivationResolver.none
                (fun () -> false)
            |> ignore<FakeUnit>

            expect {
                snapshot
                    @"
Hello Worl|
d, this is|
 a long te|
xt        |
          |
"

                return ConsoleHarness.toString terminal
            }
        }

    [<Test>]
    let ``text with wrap=false truncates at width boundary`` () =
        task {
            let console, terminal = ConsoleHarness.make' (fun () -> 10) (fun () -> 5)

            let world = MockWorld.make ()

            use worldFreezer =
                WorldFreezer.listen'
                    UnrecognisedEscapeCodeBehaviour.Throw
                    StopwatchMock.Empty
                    world.KeyAvailable
                    world.ReadKey

            let vdom (_ : IVdomContext<_>) (_ : FakeUnit) =
                // Text that exceeds width - with wrap=false, it truncates
                Vdom.textContent ("Hello World, this is a long text", wrap = false)

<<<<<<< HEAD
            let processWorld =
                { new WorldProcessor<unit, unit, FakeUnit> with
                    member _.ProcessWorld (_, _, state) = ProcessWorldResult.make state
                    member _.ProcessPostLayoutEvents (_events, _ctx, state) = state
                }
=======
            let processWorld = WorldProcessor.passthrough
>>>>>>> b54db391

            let renderState = RenderState.make<unit> console MockTime.getStaticUtcNow None

            App.pumpOnce
                worldFreezer
                (FakeUnit.fake ())
                (fun _ -> true)
                renderState
                processWorld
                vdom
                ActivationResolver.none
                (fun () -> false)
            |> ignore<FakeUnit>

            expect {
                snapshot
                    @"
Hello Worl|
          |
          |
          |
          |
"

                return ConsoleHarness.toString terminal
            }
        }

    [<Test>]
    let ``text with wrap=false and explicit newlines respects newlines`` () =
        task {
            let console, terminal = ConsoleHarness.make' (fun () -> 10) (fun () -> 5)

            let world = MockWorld.make ()

            use worldFreezer =
                WorldFreezer.listen'
                    UnrecognisedEscapeCodeBehaviour.Throw
                    StopwatchMock.Empty
                    world.KeyAvailable
                    world.ReadKey

            let vdom (_ : IVdomContext<_>) (_ : FakeUnit) =
                // Multi-line text with wrap=false - each line truncates independently
                Vdom.textContent ("First line is long\nSecond is too\nShort", wrap = false)

<<<<<<< HEAD
            let processWorld =
                { new WorldProcessor<unit, unit, FakeUnit> with
                    member _.ProcessWorld (_, _, state) = ProcessWorldResult.make state
                    member _.ProcessPostLayoutEvents (_events, _ctx, state) = state
                }
=======
            let processWorld = WorldProcessor.passthrough
>>>>>>> b54db391

            let renderState = RenderState.make<unit> console MockTime.getStaticUtcNow None

            App.pumpOnce
                worldFreezer
                (FakeUnit.fake ())
                (fun _ -> true)
                renderState
                processWorld
                vdom
                ActivationResolver.none
                (fun () -> false)
            |> ignore<FakeUnit>

            expect {
                snapshot
                    @"
First line|
Second is |
Short     |
          |
          |
"

                return ConsoleHarness.toString terminal
            }
        }

    [<Test>]
    let ``wrap=false affects layout measurement - text requests only 1 line height`` () =
        task {
            // This test demonstrates that wrap=false affects the layout measurement,
            // not just rendering. With wrap=false, text that would normally wrap
            // to multiple lines now only requests 1 line of height.
            let console, terminal = ConsoleHarness.make' (fun () -> 10) (fun () -> 6)

            let world = MockWorld.make ()

            use worldFreezer =
                WorldFreezer.listen'
                    UnrecognisedEscapeCodeBehaviour.Throw
                    StopwatchMock.Empty
                    world.KeyAvailable
                    world.ReadKey

            let vdom (_ : IVdomContext<_>) (_ : FakeUnit) =
                // Long text with wrap=false - should only take 1 line in auto layout
                let text =
                    Vdom.textContent ("This is a very long text that would wrap", wrap = false)

                let footer = Vdom.textContent "Footer"
                Vdom.panelSplitAuto (SplitDirection.Horizontal, text, footer)

<<<<<<< HEAD
            let processWorld =
                { new WorldProcessor<unit, unit, FakeUnit> with
                    member _.ProcessWorld (_, _, state) = ProcessWorldResult.make state
                    member _.ProcessPostLayoutEvents (_events, _ctx, state) = state
                }
=======
            let processWorld = WorldProcessor.passthrough
>>>>>>> b54db391

            let renderState = RenderState.make<unit> console MockTime.getStaticUtcNow None

            App.pumpOnce
                worldFreezer
                (FakeUnit.fake ())
                (fun _ -> true)
                renderState
                processWorld
                vdom
                ActivationResolver.none
                (fun () -> false)
            |> ignore<FakeUnit>

            // The truncated text takes only 1 line, footer takes 1 line
            expect {
                snapshot
                    @"
This is a |
Footer    |
          |
          |
          |
          |
"

                return ConsoleHarness.toString terminal
            }
        }

    [<Test>]
    let ``wrap=true vs wrap=false comparison in auto layout`` () =
        task {
            // Compare wrap=true vs wrap=false side by side to show the difference
            let console, terminal = ConsoleHarness.make' (fun () -> 20) (fun () -> 6)

            let world = MockWorld.make ()

            use worldFreezer =
                WorldFreezer.listen'
                    UnrecognisedEscapeCodeBehaviour.Throw
                    StopwatchMock.Empty
                    world.KeyAvailable
                    world.ReadKey

            let vdom (_ : IVdomContext<_>) (_ : FakeUnit) =
                // Left side: wrap=true, Right side: wrap=false
                let longText = "Long text here"
                let leftText = Vdom.textContent (longText, wrap = true)
                let rightText = Vdom.textContent (longText, wrap = false)
                Vdom.panelSplitProportion (SplitDirection.Vertical, 0.5, leftText, rightText)

<<<<<<< HEAD
            let processWorld =
                { new WorldProcessor<unit, unit, FakeUnit> with
                    member _.ProcessWorld (_, _, state) = ProcessWorldResult.make state
                    member _.ProcessPostLayoutEvents (_events, _ctx, state) = state
                }
=======
            let processWorld = WorldProcessor.passthrough
>>>>>>> b54db391

            let renderState = RenderState.make<unit> console MockTime.getStaticUtcNow None

            App.pumpOnce
                worldFreezer
                (FakeUnit.fake ())
                (fun _ -> true)
                renderState
                processWorld
                vdom
                ActivationResolver.none
                (fun () -> false)
            |> ignore<FakeUnit>

            // Left side wraps (10 chars wide), right side truncates (10 chars wide)
            expect {
                snapshot
                    @"
Long text Long text |
here                |
                    |
                    |
                    |
                    |
"

                return ConsoleHarness.toString terminal
            }
        }

    [<Test>]
    let ``centered text with wrap=true wraps long lines and centers each wrapped line`` () =
        task {
            let console, terminal = ConsoleHarness.make' (fun () -> 20) (fun () -> 6)

            let world = MockWorld.make ()

            use worldFreezer =
                WorldFreezer.listen'
                    UnrecognisedEscapeCodeBehaviour.Throw
                    StopwatchMock.Empty
                    world.KeyAvailable
                    world.ReadKey

            let vdom (_ : IVdomContext<_>) (_ : FakeUnit) =
                // Long text that exceeds width - with wrap=true and Centered alignment
                // "ABCDEFGHIJKLMNOPQRSTUVWXYZ" is 26 chars, width is 20
                // Should wrap to: "ABCDEFGHIJKLMNOPQRST" (20 chars, centered = offset 0)
                //                 "UVWXYZ" (6 chars, centered = offset 7)
                Vdom.textContent ("ABCDEFGHIJKLMNOPQRSTUVWXYZ", alignment = ContentAlignment.Centered, wrap = true)

<<<<<<< HEAD
            let processWorld =
                { new WorldProcessor<unit, unit, FakeUnit> with
                    member _.ProcessWorld (_, _, state) = ProcessWorldResult.make state
                    member _.ProcessPostLayoutEvents (_events, _ctx, state) = state
                }
=======
            let processWorld = WorldProcessor.passthrough
>>>>>>> b54db391

            let renderState = RenderState.make<unit> console MockTime.getStaticUtcNow None

            App.pumpOnce
                worldFreezer
                (FakeUnit.fake ())
                (fun _ -> true)
                renderState
                processWorld
                vdom
                ActivationResolver.none
                (fun () -> false)
            |> ignore<FakeUnit>

            // First line fills width (no centering offset), second line is centered
            expect {
                snapshot
                    @"
                    |
                    |
ABCDEFGHIJKLMNOPQRST|
       UVWXYZ       |
                    |
                    |
"

                return ConsoleHarness.toString terminal
            }
        }

    [<Test>]
    let ``centered text with wrap=false truncates long lines`` () =
        task {
            let console, terminal = ConsoleHarness.make' (fun () -> 20) (fun () -> 5)

            let world = MockWorld.make ()

            use worldFreezer =
                WorldFreezer.listen'
                    UnrecognisedEscapeCodeBehaviour.Throw
                    StopwatchMock.Empty
                    world.KeyAvailable
                    world.ReadKey

            let vdom (_ : IVdomContext<_>) (_ : FakeUnit) =
                // Long text with wrap=false and Centered alignment - should truncate
                Vdom.textContent ("ABCDEFGHIJKLMNOPQRSTUVWXYZ", alignment = ContentAlignment.Centered, wrap = false)

<<<<<<< HEAD
            let processWorld =
                { new WorldProcessor<unit, unit, FakeUnit> with
                    member _.ProcessWorld (_, _, state) = ProcessWorldResult.make state
                    member _.ProcessPostLayoutEvents (_events, _ctx, state) = state
                }
=======
            let processWorld = WorldProcessor.passthrough
>>>>>>> b54db391

            let renderState = RenderState.make<unit> console MockTime.getStaticUtcNow None

            App.pumpOnce
                worldFreezer
                (FakeUnit.fake ())
                (fun _ -> true)
                renderState
                processWorld
                vdom
                ActivationResolver.none
                (fun () -> false)
            |> ignore<FakeUnit>

            // Text is truncated at width boundary (left portion shown)
            expect {
                snapshot
                    @"
                    |
                    |
ABCDEFGHIJKLMNOPQRST|
                    |
                    |
"

                return ConsoleHarness.toString terminal
            }
        }

    [<Test>]
    let ``centered text with wrap=true handles multiple lines with some needing wrapping`` () =
        task {
            let console, terminal = ConsoleHarness.make' (fun () -> 12) (fun () -> 7)

            let world = MockWorld.make ()

            use worldFreezer =
                WorldFreezer.listen'
                    UnrecognisedEscapeCodeBehaviour.Throw
                    StopwatchMock.Empty
                    world.KeyAvailable
                    world.ReadKey

            let vdom (_ : IVdomContext<_>) (_ : FakeUnit) =
                // Multi-line text where some lines need wrapping
                // Line 1: "Short" (5 chars) - fits, centered
                // Line 2: "This is too long" (16 chars) - wraps to "This is too " (12) + "long" (4)
                // Line 3: "End" (3 chars) - fits, centered
                Vdom.textContent ("Short\nThis is too long\nEnd", alignment = ContentAlignment.Centered, wrap = true)

<<<<<<< HEAD
            let processWorld =
                { new WorldProcessor<unit, unit, FakeUnit> with
                    member _.ProcessWorld (_, _, state) = ProcessWorldResult.make state
                    member _.ProcessPostLayoutEvents (_events, _ctx, state) = state
                }
=======
            let processWorld = WorldProcessor.passthrough
>>>>>>> b54db391

            let renderState = RenderState.make<unit> console MockTime.getStaticUtcNow None

            App.pumpOnce
                worldFreezer
                (FakeUnit.fake ())
                (fun _ -> true)
                renderState
                processWorld
                vdom
                ActivationResolver.none
                (fun () -> false)
            |> ignore<FakeUnit>

            // 4 lines of content (Short, "This is too ", "long", End), centered in 7 lines
            // startY = (7 - 4 + 1) / 2 = 2
            expect {
                snapshot
                    @"
            |
            |
   Short    |
This is too |
    long    |
    End     |
            |
"

                return ConsoleHarness.toString terminal
            }
        }<|MERGE_RESOLUTION|>--- conflicted
+++ resolved
@@ -33,15 +33,7 @@
                 // Split with 0.5 proportion, terminal has width 1, so left gets 0 width
                 Vdom.panelSplitProportion (SplitDirection.Vertical, 0.5, leftText, rightText)
 
-<<<<<<< HEAD
-            let processWorld =
-                { new WorldProcessor<unit, unit, FakeUnit> with
-                    member _.ProcessWorld (worldChanges, _, state) = ProcessWorldResult.make state
-                    member _.ProcessPostLayoutEvents (_events, _ctx, state) = state
-                }
-=======
-            let processWorld = WorldProcessor.passthrough
->>>>>>> b54db391
+            let processWorld = WorldProcessor.passthrough
 
             let world = MockWorld.make ()
 
@@ -105,15 +97,7 @@
                 else
                     Vdom.panelSplitProportion (SplitDirection.Vertical, 0.5, leftText, Vdom.withKey textKey rightText)
 
-<<<<<<< HEAD
-            let processWorld =
-                { new WorldProcessor<unit, unit, FakeUnit> with
-                    member _.ProcessWorld (worldChanges, _, state) = ProcessWorldResult.make state
-                    member _.ProcessPostLayoutEvents (_events, _ctx, state) = state
-                }
-=======
-            let processWorld = WorldProcessor.passthrough
->>>>>>> b54db391
+            let processWorld = WorldProcessor.passthrough
 
             let world = MockWorld.make ()
 
@@ -182,15 +166,7 @@
                 let bottom = Vdom.textContent "bottom"
                 Vdom.panelSplitAuto (SplitDirection.Horizontal, text, bottom)
 
-<<<<<<< HEAD
-            let processWorld =
-                { new WorldProcessor<unit, unit, FakeUnit> with
-                    member _.ProcessWorld (worldChanges, _, state) = ProcessWorldResult.make state
-                    member _.ProcessPostLayoutEvents (_events, _ctx, state) = state
-                }
-=======
-            let processWorld = WorldProcessor.passthrough
->>>>>>> b54db391
+            let processWorld = WorldProcessor.passthrough
 
             let renderState = RenderState.make<unit> console MockTime.getStaticUtcNow None
 
@@ -242,15 +218,7 @@
                 // Text with CRLF line endings - the \r should not be rendered as a visible character
                 Vdom.textContent "Line1\r\nLine2\r\nLine3"
 
-<<<<<<< HEAD
-            let processWorld =
-                { new WorldProcessor<unit, unit, FakeUnit> with
-                    member _.ProcessWorld (_, _, state) = ProcessWorldResult.make state
-                    member _.ProcessPostLayoutEvents (_events, _ctx, state) = state
-                }
-=======
-            let processWorld = WorldProcessor.passthrough
->>>>>>> b54db391
+            let processWorld = WorldProcessor.passthrough
 
             let renderState = RenderState.make<unit> console MockTime.getStaticUtcNow None
 
@@ -297,15 +265,7 @@
                 // Text with old Mac-style CR line endings - should be treated as newlines
                 Vdom.textContent "Line1\rLine2\rLine3"
 
-<<<<<<< HEAD
-            let processWorld =
-                { new WorldProcessor<unit, unit, FakeUnit> with
-                    member _.ProcessWorld (_, _, state) = ProcessWorldResult.make state
-                    member _.ProcessPostLayoutEvents (_events, _ctx, state) = state
-                }
-=======
-            let processWorld = WorldProcessor.passthrough
->>>>>>> b54db391
+            let processWorld = WorldProcessor.passthrough
 
             let renderState = RenderState.make<unit> console MockTime.getStaticUtcNow None
 
@@ -352,15 +312,7 @@
                 // Text with CRLF line endings and Centered alignment
                 Vdom.textContent ("AAA\r\nBBB\r\nCCC", alignment = ContentAlignment.Centered)
 
-<<<<<<< HEAD
-            let processWorld =
-                { new WorldProcessor<unit, unit, FakeUnit> with
-                    member _.ProcessWorld (_, _, state) = ProcessWorldResult.make state
-                    member _.ProcessPostLayoutEvents (_events, _ctx, state) = state
-                }
-=======
-            let processWorld = WorldProcessor.passthrough
->>>>>>> b54db391
+            let processWorld = WorldProcessor.passthrough
 
             let renderState = RenderState.make<unit> console MockTime.getStaticUtcNow None
 
@@ -407,15 +359,7 @@
                 // Text with old Mac-style CR line endings and Centered alignment
                 Vdom.textContent ("AAA\rBBB\rCCC", alignment = ContentAlignment.Centered)
 
-<<<<<<< HEAD
-            let processWorld =
-                { new WorldProcessor<unit, unit, FakeUnit> with
-                    member _.ProcessWorld (_, _, state) = ProcessWorldResult.make state
-                    member _.ProcessPostLayoutEvents (_events, _ctx, state) = state
-                }
-=======
-            let processWorld = WorldProcessor.passthrough
->>>>>>> b54db391
+            let processWorld = WorldProcessor.passthrough
 
             let renderState = RenderState.make<unit> console MockTime.getStaticUtcNow None
 
@@ -476,15 +420,7 @@
                 let footer = Vdom.textContent "Footer"
                 Vdom.panelSplitAuto (SplitDirection.Horizontal, text, footer)
 
-<<<<<<< HEAD
-            let processWorld =
-                { new WorldProcessor<unit, unit, FakeUnit> with
-                    member _.ProcessWorld (_, _, state) = ProcessWorldResult.make state
-                    member _.ProcessPostLayoutEvents (_events, _ctx, state) = state
-                }
-=======
-            let processWorld = WorldProcessor.passthrough
->>>>>>> b54db391
+            let processWorld = WorldProcessor.passthrough
 
             let renderState = RenderState.make<unit> console MockTime.getStaticUtcNow None
 
@@ -543,15 +479,7 @@
                 let footer = Vdom.textContent "Footer"
                 Vdom.panelSplitAuto (SplitDirection.Horizontal, text, footer)
 
-<<<<<<< HEAD
-            let processWorld =
-                { new WorldProcessor<unit, unit, FakeUnit> with
-                    member _.ProcessWorld (_, _, state) = ProcessWorldResult.make state
-                    member _.ProcessPostLayoutEvents (_events, _ctx, state) = state
-                }
-=======
-            let processWorld = WorldProcessor.passthrough
->>>>>>> b54db391
+            let processWorld = WorldProcessor.passthrough
 
             let renderState = RenderState.make<unit> console MockTime.getStaticUtcNow None
 
@@ -601,15 +529,7 @@
                 // Text that exceeds width - with wrap=true (default), it wraps
                 Vdom.textContent ("Hello World, this is a long text", wrap = true)
 
-<<<<<<< HEAD
-            let processWorld =
-                { new WorldProcessor<unit, unit, FakeUnit> with
-                    member _.ProcessWorld (_, _, state) = ProcessWorldResult.make state
-                    member _.ProcessPostLayoutEvents (_events, _ctx, state) = state
-                }
-=======
-            let processWorld = WorldProcessor.passthrough
->>>>>>> b54db391
+            let processWorld = WorldProcessor.passthrough
 
             let renderState = RenderState.make<unit> console MockTime.getStaticUtcNow None
 
@@ -656,15 +576,7 @@
                 // Text that exceeds width - with wrap=false, it truncates
                 Vdom.textContent ("Hello World, this is a long text", wrap = false)
 
-<<<<<<< HEAD
-            let processWorld =
-                { new WorldProcessor<unit, unit, FakeUnit> with
-                    member _.ProcessWorld (_, _, state) = ProcessWorldResult.make state
-                    member _.ProcessPostLayoutEvents (_events, _ctx, state) = state
-                }
-=======
-            let processWorld = WorldProcessor.passthrough
->>>>>>> b54db391
+            let processWorld = WorldProcessor.passthrough
 
             let renderState = RenderState.make<unit> console MockTime.getStaticUtcNow None
 
@@ -711,15 +623,7 @@
                 // Multi-line text with wrap=false - each line truncates independently
                 Vdom.textContent ("First line is long\nSecond is too\nShort", wrap = false)
 
-<<<<<<< HEAD
-            let processWorld =
-                { new WorldProcessor<unit, unit, FakeUnit> with
-                    member _.ProcessWorld (_, _, state) = ProcessWorldResult.make state
-                    member _.ProcessPostLayoutEvents (_events, _ctx, state) = state
-                }
-=======
-            let processWorld = WorldProcessor.passthrough
->>>>>>> b54db391
+            let processWorld = WorldProcessor.passthrough
 
             let renderState = RenderState.make<unit> console MockTime.getStaticUtcNow None
 
@@ -773,15 +677,7 @@
                 let footer = Vdom.textContent "Footer"
                 Vdom.panelSplitAuto (SplitDirection.Horizontal, text, footer)
 
-<<<<<<< HEAD
-            let processWorld =
-                { new WorldProcessor<unit, unit, FakeUnit> with
-                    member _.ProcessWorld (_, _, state) = ProcessWorldResult.make state
-                    member _.ProcessPostLayoutEvents (_events, _ctx, state) = state
-                }
-=======
-            let processWorld = WorldProcessor.passthrough
->>>>>>> b54db391
+            let processWorld = WorldProcessor.passthrough
 
             let renderState = RenderState.make<unit> console MockTime.getStaticUtcNow None
 
@@ -834,15 +730,7 @@
                 let rightText = Vdom.textContent (longText, wrap = false)
                 Vdom.panelSplitProportion (SplitDirection.Vertical, 0.5, leftText, rightText)
 
-<<<<<<< HEAD
-            let processWorld =
-                { new WorldProcessor<unit, unit, FakeUnit> with
-                    member _.ProcessWorld (_, _, state) = ProcessWorldResult.make state
-                    member _.ProcessPostLayoutEvents (_events, _ctx, state) = state
-                }
-=======
-            let processWorld = WorldProcessor.passthrough
->>>>>>> b54db391
+            let processWorld = WorldProcessor.passthrough
 
             let renderState = RenderState.make<unit> console MockTime.getStaticUtcNow None
 
@@ -894,15 +782,7 @@
                 //                 "UVWXYZ" (6 chars, centered = offset 7)
                 Vdom.textContent ("ABCDEFGHIJKLMNOPQRSTUVWXYZ", alignment = ContentAlignment.Centered, wrap = true)
 
-<<<<<<< HEAD
-            let processWorld =
-                { new WorldProcessor<unit, unit, FakeUnit> with
-                    member _.ProcessWorld (_, _, state) = ProcessWorldResult.make state
-                    member _.ProcessPostLayoutEvents (_events, _ctx, state) = state
-                }
-=======
-            let processWorld = WorldProcessor.passthrough
->>>>>>> b54db391
+            let processWorld = WorldProcessor.passthrough
 
             let renderState = RenderState.make<unit> console MockTime.getStaticUtcNow None
 
@@ -951,15 +831,7 @@
                 // Long text with wrap=false and Centered alignment - should truncate
                 Vdom.textContent ("ABCDEFGHIJKLMNOPQRSTUVWXYZ", alignment = ContentAlignment.Centered, wrap = false)
 
-<<<<<<< HEAD
-            let processWorld =
-                { new WorldProcessor<unit, unit, FakeUnit> with
-                    member _.ProcessWorld (_, _, state) = ProcessWorldResult.make state
-                    member _.ProcessPostLayoutEvents (_events, _ctx, state) = state
-                }
-=======
-            let processWorld = WorldProcessor.passthrough
->>>>>>> b54db391
+            let processWorld = WorldProcessor.passthrough
 
             let renderState = RenderState.make<unit> console MockTime.getStaticUtcNow None
 
@@ -1010,15 +882,7 @@
                 // Line 3: "End" (3 chars) - fits, centered
                 Vdom.textContent ("Short\nThis is too long\nEnd", alignment = ContentAlignment.Centered, wrap = true)
 
-<<<<<<< HEAD
-            let processWorld =
-                { new WorldProcessor<unit, unit, FakeUnit> with
-                    member _.ProcessWorld (_, _, state) = ProcessWorldResult.make state
-                    member _.ProcessPostLayoutEvents (_events, _ctx, state) = state
-                }
-=======
-            let processWorld = WorldProcessor.passthrough
->>>>>>> b54db391
+            let processWorld = WorldProcessor.passthrough
 
             let renderState = RenderState.make<unit> console MockTime.getStaticUtcNow None
 
