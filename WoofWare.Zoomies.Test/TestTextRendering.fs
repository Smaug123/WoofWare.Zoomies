--- conflicted
+++ resolved
@@ -22,30 +22,12 @@
         task {
             // Regression test for: "Text rendering does not handle zero-size bounds"
             // With Width=0 (from a proportion split), rendering can write off-bounds and throw
-<<<<<<< HEAD
-            let terminalOps = ResizeArray<TerminalOp> ()
-
-            // Use a very small terminal width so that after splitting, one side has 0 width
-            let console =
-                { IConsole.defaultForTests with
-                    Execute = fun x -> terminalOps.Add x
-                    WindowWidth = fun _ -> 1
-                    WindowHeight = fun _ -> 5
-                }
-
-            let renderState = RenderState.make<unit> console MockTime.getStaticUtcNow None
-
-            // Create a vdom where text content has Width=0
-            // With a terminal width of 1 and a 50/50 split, each side gets 0 or 1 width
-            let vdom (_ : IVdomContext<_>) (_ : FakeUnit) =
-=======
             // Using width=1, a 0.5 split gives left=floor(0.5*1)=0 width, right=1 width
             let console, terminal = ConsoleHarness.make' (fun () -> 1) (fun () -> 5)
 
             // Create a vdom where text content has Width=0
             // With a terminal width of 1 and a 50/50 split, left gets 0 width, right gets 1 width
-            let vdom (_ : VdomContext) (_ : FakeUnit) =
->>>>>>> 7bed87ec
+            let vdom (_ : IVdomContext<_>) (_ : FakeUnit) =
                 let leftText = Vdom.textContent "some text content"
                 let rightText = Vdom.textContent "other text"
                 // Split with 0.5 proportion, terminal has width 1, so left gets 0 width
@@ -101,33 +83,14 @@
         task {
             // Regression test for: "Text rendering does not handle zero-size bounds"
             // Test the keyed branch of text rendering
-<<<<<<< HEAD
-            let terminalOps = ResizeArray<TerminalOp> ()
-
-            // Use a very small terminal width so that after splitting, one side has 0 width
-            let console =
-                { IConsole.defaultForTests with
-                    Execute = fun x -> terminalOps.Add x
-                    WindowWidth = fun _ -> 1
-                    WindowHeight = fun _ -> 5
-                }
-
-            let renderState = RenderState.make<unit> console MockTime.getStaticUtcNow None
-=======
             // Using width=1, a 0.5 split gives left=floor(0.5*1)=0 width, right=1 width
             let console, terminal = ConsoleHarness.make' (fun () -> 1) (fun () -> 5)
->>>>>>> 7bed87ec
 
             let textKey = NodeKey.make "text"
 
             // Create a vdom where keyed text content has Width=0
-<<<<<<< HEAD
-            // With a terminal width of 1 and a 50/50 split, each side gets 0 or 1 width
-            let vdom (_ : IVdomContext<_>) (_ : FakeUnit) =
-=======
             // With a terminal width of 1 and a 50/50 split, left gets 0 width, right gets 1 width
-            let vdom (_ : VdomContext) (_ : FakeUnit) =
->>>>>>> 7bed87ec
+            let vdom (_ : IVdomContext<_>) (_ : FakeUnit) =
                 let leftText = Vdom.textContent "some text content"
                 let rightText = Vdom.textContent "other text"
 
