--- conflicted
+++ resolved
@@ -17,8 +17,7 @@
     let tearDown () =
         GlobalBuilderConfig.updateAllSnapshots ()
 
-    [<Struct>]
-    type State = | NoState
+    type State = unit
 
     [<Test>]
     let ``progress bar at 0%`` () =
@@ -38,28 +37,19 @@
 
             let haveFrameworkHandleFocus _ = false
 
-<<<<<<< HEAD
-            let processWorld =
-                { new WorldProcessor<unit, unit, State> with
-                    member _.ProcessWorld (inputs, renderState, state) = ProcessWorldResult.make state
-                    member _.ProcessPostLayoutEvents (_events, _ctx, state) : State = state
-                }
-=======
-            let processWorld = WorldProcessor.passthrough
->>>>>>> b54db391
-
-            let renderState = RenderState.make<unit> console MockTime.getStaticUtcNow None
-
-            App.pumpOnce
-                worldFreezer
-                NoState
-                haveFrameworkHandleFocus
-                renderState
-                processWorld
-                vdom
-                ActivationResolver.none
-                (fun () -> false)
-            |> ignore<State>
+            let processWorld = WorldProcessor.passthrough
+
+            let renderState = RenderState.make<unit> console MockTime.getStaticUtcNow None
+
+            App.pumpOnce
+                worldFreezer
+                ()
+                haveFrameworkHandleFocus
+                renderState
+                processWorld
+                vdom
+                ActivationResolver.none
+                (fun () -> false)
 
             expect {
                 snapshot
@@ -90,28 +80,19 @@
 
             let haveFrameworkHandleFocus _ = false
 
-<<<<<<< HEAD
-            let processWorld =
-                { new WorldProcessor<unit, unit, State> with
-                    member _.ProcessWorld (inputs, renderState, state) = ProcessWorldResult.make state
-                    member _.ProcessPostLayoutEvents (_events, _ctx, state) : State = state
-                }
-=======
-            let processWorld = WorldProcessor.passthrough
->>>>>>> b54db391
-
-            let renderState = RenderState.make<unit> console MockTime.getStaticUtcNow None
-
-            App.pumpOnce
-                worldFreezer
-                NoState
-                haveFrameworkHandleFocus
-                renderState
-                processWorld
-                vdom
-                ActivationResolver.none
-                (fun () -> false)
-            |> ignore<State>
+            let processWorld = WorldProcessor.passthrough
+
+            let renderState = RenderState.make<unit> console MockTime.getStaticUtcNow None
+
+            App.pumpOnce
+                worldFreezer
+                ()
+                haveFrameworkHandleFocus
+                renderState
+                processWorld
+                vdom
+                ActivationResolver.none
+                (fun () -> false)
 
             expect {
                 snapshot
@@ -142,28 +123,19 @@
 
             let haveFrameworkHandleFocus _ = false
 
-<<<<<<< HEAD
-            let processWorld =
-                { new WorldProcessor<unit, unit, State> with
-                    member _.ProcessWorld (inputs, renderState, state) = ProcessWorldResult.make state
-                    member _.ProcessPostLayoutEvents (_events, _ctx, state) : State = state
-                }
-=======
-            let processWorld = WorldProcessor.passthrough
->>>>>>> b54db391
-
-            let renderState = RenderState.make<unit> console MockTime.getStaticUtcNow None
-
-            App.pumpOnce
-                worldFreezer
-                NoState
-                haveFrameworkHandleFocus
-                renderState
-                processWorld
-                vdom
-                ActivationResolver.none
-                (fun () -> false)
-            |> ignore<State>
+            let processWorld = WorldProcessor.passthrough
+
+            let renderState = RenderState.make<unit> console MockTime.getStaticUtcNow None
+
+            App.pumpOnce
+                worldFreezer
+                ()
+                haveFrameworkHandleFocus
+                renderState
+                processWorld
+                vdom
+                ActivationResolver.none
+                (fun () -> false)
 
             expect {
                 snapshot
@@ -198,28 +170,19 @@
 
             let haveFrameworkHandleFocus _ = false
 
-<<<<<<< HEAD
-            let processWorld =
-                { new WorldProcessor<unit, unit, State> with
-                    member _.ProcessWorld (inputs, renderState, state) = ProcessWorldResult.make state
-                    member _.ProcessPostLayoutEvents (_events, _ctx, state) : State = state
-                }
-=======
-            let processWorld = WorldProcessor.passthrough
->>>>>>> b54db391
-
-            let renderState = RenderState.make<unit> console MockTime.getStaticUtcNow None
-
-            App.pumpOnce
-                worldFreezer
-                NoState
-                haveFrameworkHandleFocus
-                renderState
-                processWorld
-                vdom
-                ActivationResolver.none
-                (fun () -> false)
-            |> ignore<State>
+            let processWorld = WorldProcessor.passthrough
+
+            let renderState = RenderState.make<unit> console MockTime.getStaticUtcNow None
+
+            App.pumpOnce
+                worldFreezer
+                ()
+                haveFrameworkHandleFocus
+                renderState
+                processWorld
+                vdom
+                ActivationResolver.none
+                (fun () -> false)
 
             expect {
                 snapshot
@@ -252,28 +215,19 @@
 
             let haveFrameworkHandleFocus _ = false
 
-<<<<<<< HEAD
-            let processWorld =
-                { new WorldProcessor<unit, unit, State> with
-                    member _.ProcessWorld (inputs, renderState, state) = ProcessWorldResult.make state
-                    member _.ProcessPostLayoutEvents (_events, _ctx, state) : State = state
-                }
-=======
-            let processWorld = WorldProcessor.passthrough
->>>>>>> b54db391
-
-            let renderState = RenderState.make<unit> console MockTime.getStaticUtcNow None
-
-            App.pumpOnce
-                worldFreezer
-                NoState
-                haveFrameworkHandleFocus
-                renderState
-                processWorld
-                vdom
-                ActivationResolver.none
-                (fun () -> false)
-            |> ignore<State>
+            let processWorld = WorldProcessor.passthrough
+
+            let renderState = RenderState.make<unit> console MockTime.getStaticUtcNow None
+
+            App.pumpOnce
+                worldFreezer
+                ()
+                haveFrameworkHandleFocus
+                renderState
+                processWorld
+                vdom
+                ActivationResolver.none
+                (fun () -> false)
 
             expect {
                 snapshot
@@ -310,28 +264,19 @@
 
             let haveFrameworkHandleFocus _ = false
 
-<<<<<<< HEAD
-            let processWorld =
-                { new WorldProcessor<unit, unit, State> with
-                    member _.ProcessWorld (inputs, renderState, state) = ProcessWorldResult.make state
-                    member _.ProcessPostLayoutEvents (_events, _ctx, state) : State = state
-                }
-=======
-            let processWorld = WorldProcessor.passthrough
->>>>>>> b54db391
-
-            let renderState = RenderState.make<unit> console MockTime.getStaticUtcNow None
-
-            App.pumpOnce
-                worldFreezer
-                NoState
-                haveFrameworkHandleFocus
-                renderState
-                processWorld
-                vdom
-                ActivationResolver.none
-                (fun () -> false)
-            |> ignore<State>
+            let processWorld = WorldProcessor.passthrough
+
+            let renderState = RenderState.make<unit> console MockTime.getStaticUtcNow None
+
+            App.pumpOnce
+                worldFreezer
+                ()
+                haveFrameworkHandleFocus
+                renderState
+                processWorld
+                vdom
+                ActivationResolver.none
+                (fun () -> false)
 
             expect {
                 snapshot
@@ -366,28 +311,19 @@
 
             let haveFrameworkHandleFocus _ = false
 
-<<<<<<< HEAD
-            let processWorld =
-                { new WorldProcessor<unit, unit, State> with
-                    member _.ProcessWorld (inputs, renderState, state) = ProcessWorldResult.make state
-                    member _.ProcessPostLayoutEvents (_events, _ctx, state) : State = state
-                }
-=======
-            let processWorld = WorldProcessor.passthrough
->>>>>>> b54db391
-
-            let renderState = RenderState.make<unit> console MockTime.getStaticUtcNow None
-
-            App.pumpOnce
-                worldFreezer
-                NoState
-                haveFrameworkHandleFocus
-                renderState
-                processWorld
-                vdom
-                ActivationResolver.none
-                (fun () -> false)
-            |> ignore<State>
+            let processWorld = WorldProcessor.passthrough
+
+            let renderState = RenderState.make<unit> console MockTime.getStaticUtcNow None
+
+            App.pumpOnce
+                worldFreezer
+                ()
+                haveFrameworkHandleFocus
+                renderState
+                processWorld
+                vdom
+                ActivationResolver.none
+                (fun () -> false)
 
             expect {
                 snapshot
@@ -418,21 +354,13 @@
 
             let haveFrameworkHandleFocus _ = false
 
-<<<<<<< HEAD
-            let processWorld =
-                { new WorldProcessor<unit, unit, State> with
-                    member _.ProcessWorld (inputs, renderState, state) = ProcessWorldResult.make state
-                    member _.ProcessPostLayoutEvents (_events, _ctx, state) : State = state
-                }
-=======
-            let processWorld = WorldProcessor.passthrough
->>>>>>> b54db391
-
-            let renderState = RenderState.make<unit> console MockTime.getStaticUtcNow None
-
-            App.pumpOnce
-                worldFreezer
-                NoState
+            let processWorld = WorldProcessor.passthrough
+
+            let renderState = RenderState.make<unit> console MockTime.getStaticUtcNow None
+
+            App.pumpOnce
+                worldFreezer
+                ()
                 haveFrameworkHandleFocus
                 renderState
                 processWorld
@@ -474,28 +402,19 @@
 
             let haveFrameworkHandleFocus _ = false
 
-<<<<<<< HEAD
-            let processWorld =
-                { new WorldProcessor<unit, unit, State> with
-                    member _.ProcessWorld (inputs, renderState, state) = ProcessWorldResult.make state
-                    member _.ProcessPostLayoutEvents (_events, _ctx, state) : State = state
-                }
-=======
-            let processWorld = WorldProcessor.passthrough
->>>>>>> b54db391
-
-            let renderState = RenderState.make<unit> console MockTime.getStaticUtcNow None
-
-            App.pumpOnce
-                worldFreezer
-                NoState
-                haveFrameworkHandleFocus
-                renderState
-                processWorld
-                vdom
-                ActivationResolver.none
-                (fun () -> false)
-            |> ignore<State>
+            let processWorld = WorldProcessor.passthrough
+
+            let renderState = RenderState.make<unit> console MockTime.getStaticUtcNow None
+
+            App.pumpOnce
+                worldFreezer
+                ()
+                haveFrameworkHandleFocus
+                renderState
+                processWorld
+                vdom
+                ActivationResolver.none
+                (fun () -> false)
 
             expect {
                 snapshot
@@ -526,28 +445,19 @@
 
             let haveFrameworkHandleFocus _ = false
 
-<<<<<<< HEAD
-            let processWorld =
-                { new WorldProcessor<unit, unit, State> with
-                    member _.ProcessWorld (inputs, renderState, state) = ProcessWorldResult.make state
-                    member _.ProcessPostLayoutEvents (_events, _ctx, state) : State = state
-                }
-=======
-            let processWorld = WorldProcessor.passthrough
->>>>>>> b54db391
-
-            let renderState = RenderState.make<unit> console MockTime.getStaticUtcNow None
-
-            App.pumpOnce
-                worldFreezer
-                NoState
-                haveFrameworkHandleFocus
-                renderState
-                processWorld
-                vdom
-                ActivationResolver.none
-                (fun () -> false)
-            |> ignore<State>
+            let processWorld = WorldProcessor.passthrough
+
+            let renderState = RenderState.make<unit> console MockTime.getStaticUtcNow None
+
+            App.pumpOnce
+                worldFreezer
+                ()
+                haveFrameworkHandleFocus
+                renderState
+                processWorld
+                vdom
+                ActivationResolver.none
+                (fun () -> false)
 
             expect {
                 snapshot
